/* @refresh skip */
import {
  InputRenderable,
  InputRenderableEvents,
  Renderable,
  SelectRenderable,
  SelectRenderableEvents,
  StyledText,
  TabSelectRenderable,
  TabSelectRenderableEvents,
  TextRenderable,
  type TextChunk,
} from "@opentui/core"
import { useContext } from "solid-js"
import { createRenderer } from "solid-js/universal"
<<<<<<< HEAD
import { getComponentCatalogue, RendererContext } from "./elements"
import { TextNode } from "./elements/text-node"
=======
import { elements, RendererContext, type Element } from "./elements"
import { TextNode, isTextChunk } from "./elements/text-node"
>>>>>>> 8241e6d9
import { getNextId } from "./utils/id-counter"
import { log } from "./utils/log"

export type DomNode = Renderable | TextNode | TextChunk

/**
 * Gets the id of a node, or content if it's a text chunk.
 * Intended for use in logging.
 * @param node The node to get the id of.
 * @returns Log-friendly id of the node.
 */
const logId = (node?: DomNode): string | undefined => {
  if (!node) return undefined
  if (isTextChunk(node)) {
    return node.plainText
  }
  return node.id
}

function _insertNode(parent: DomNode, node: DomNode, anchor?: DomNode): void {
  log(
    "Inserting node:",
    logId(node),
    "into parent:",
    logId(parent),
    "with anchor:",
    logId(anchor),
    node instanceof TextNode,
  )

  if (node instanceof StyledText) {
    log("Inserting styled text:", node.toString())
    for (const chunk of node.chunks) {
      _insertNode(parent, _createTextNode(chunk), anchor)
      return
    }
  }

  if (isTextChunk(node)) {
    _insertNode(parent, _createTextNode(node), anchor)
    return
  }

  if (node instanceof TextNode) {
    return node.insert(parent, anchor)
  }

  // Renderable nodes
  if (!(parent instanceof Renderable)) {
    return
  }

  if (anchor) {
    if (isTextChunk(anchor)) {
      console.warn("Cannot add non text node with text chunk anchor")
      return
    }

    const anchorIndex = parent.getChildren().findIndex((el) => {
      if (anchor instanceof TextNode) {
        return el.id === anchor.textParent?.id
      }
      return el.id === anchor.id
    })
    parent.add(node, anchorIndex)
  } else {
    parent.add(node)
  }
}

function _removeNode(parent: DomNode, node: DomNode): void {
  log("Removing node:", logId(node), "from parent:", logId(parent))
  if (isTextChunk(node)) {
    const textNode = TextNode.getTextNodeFromChunk(node)
    if (textNode) {
      _removeNode(parent, textNode)
    }
  } else if (node instanceof StyledText) {
    for (const chunk of node.chunks) {
      const textNode = TextNode.getTextNodeFromChunk(chunk)
      if (!textNode) continue
      _removeNode(parent, textNode)
    }
  }
  if (node instanceof TextNode) {
    return node.remove(parent)
  }
  if (parent instanceof Renderable && node instanceof Renderable) {
    parent.remove(node.id)
    node.destroyRecursively()
  }
}

function _createTextNode(value?: string | number | boolean | TextChunk): TextNode {
  log("Creating text node:", value)
  const chunk: TextChunk =
    value && isTextChunk(value)
      ? value
      : {
          __isChunk: true,
          text: new TextEncoder().encode(`${value}`),
          plainText: `${value}`,
        }
  const textNode = new TextNode(chunk)
  return textNode
}

export const {
  render: _render,
  effect,
  memo,
  createComponent,
  createElement,
  createTextNode,
  insertNode,
  insert,
  spread,
  setProp,
  mergeProps,
  use,
} = createRenderer<DomNode>({
  createElement(tagName: string): DomNode {
    log("Creating element:", tagName)
    const id = getNextId(tagName)
    const solidRenderer = useContext(RendererContext)
    if (!solidRenderer) {
      throw new Error("No renderer found")
    }
    const elements = getComponentCatalogue()

    if (!elements[tagName]) {
      throw new Error(`[Reconciler] Unknown component type: ${tagName}`)
    }

    const element = new elements[tagName](solidRenderer, { id })
    log("Element created with id:", id)
    return element
  },

  createTextNode: _createTextNode,

  replaceText(textNode: TextNode, value: string): void {
    log("Replacing text:", value, "in node:", logId(textNode))
    if (textNode instanceof Renderable) return
    if (isTextChunk(textNode)) {
      console.warn("Cannot replace text on text chunk", logId(textNode))
      return
    }
    const newChunk: TextChunk = {
      __isChunk: true,
      text: new TextEncoder().encode(value),
      plainText: value,
    }
    textNode.replaceText(newChunk)
  },

  setProperty(node: DomNode, name: string, value: any, prev: any): void {
    // log("Setting property:", name, "on node:", node.id);
    if (node instanceof TextNode || isTextChunk(node)) {
      // TODO: implement <b> and <i> tags property setters here
      console.warn("Cannot set property on text node:", logId(node))
      return
    }

    if (name.startsWith("on:")) {
      const eventName = name.slice(3)
      if (value) {
        node.on(eventName, value)
      }
      if (prev) {
        node.off(eventName, prev)
      }

      return
    }

    switch (name) {
      case "focused":
        if (value) {
          node.focus()
        } else {
          node.blur()
        }
        break
      case "onChange":
        let event: string | undefined = undefined
        if (node instanceof SelectRenderable) {
          event = SelectRenderableEvents.SELECTION_CHANGED
        } else if (node instanceof TabSelectRenderable) {
          event = TabSelectRenderableEvents.SELECTION_CHANGED
        } else if (node instanceof InputRenderable) {
          event = InputRenderableEvents.CHANGE
        }
        if (!event) break

        if (value) {
          node.on(event, value)
        }
        if (prev) {
          node.off(event, prev)
        }
        break
      case "onInput":
        if (node instanceof InputRenderable) {
          if (value) {
            node.on(InputRenderableEvents.INPUT, value)
          }

          if (prev) {
            node.off(InputRenderableEvents.INPUT, prev)
          }
        }

        break
      case "onSubmit":
        if (node instanceof InputRenderable) {
          if (value) {
            node.on(InputRenderableEvents.ENTER, value)
          }

          if (prev) {
            node.off(InputRenderableEvents.ENTER, prev)
          }
        }
        break
      case "onSelect":
        if (node instanceof SelectRenderable) {
          if (value) {
            node.on(SelectRenderableEvents.ITEM_SELECTED, value)
          }

          if (prev) {
            node.off(SelectRenderableEvents.ITEM_SELECTED, prev)
          }
        } else if (node instanceof TabSelectRenderable) {
          if (value) {
            node.on(TabSelectRenderableEvents.ITEM_SELECTED, value)
          }

          if (prev) {
            node.off(TabSelectRenderableEvents.ITEM_SELECTED, prev)
          }
        }
        break
      case "style":
        for (const prop in value) {
          const propVal = value[prop]
          if (prev !== undefined && propVal === prev[prop]) continue
          // @ts-expect-error todo validate if prop is actually settable
          node[prop] = propVal
        }
        break
      case "text":
      case "content":
        // @ts-expect-error todo validate if prop is actually settable
        node[name] = typeof value === "string" ? value : Array.isArray(value) ? value.join("") : `${value}`
        break
      default:
        // @ts-expect-error todo validate if prop is actually settable
        node[name] = value
    }
  },

  isTextNode(node: DomNode): boolean {
    return node instanceof TextNode
  },

  insertNode: _insertNode,

  removeNode: _removeNode,

  getParentNode(childNode: DomNode): DomNode | undefined {
    log("Getting parent of node:", logId(childNode))
    let node = childNode as Renderable | TextNode
    if (isTextChunk(childNode)) {
      const parentTextNode = TextNode.getTextNodeFromChunk(childNode)
      if (!parentTextNode) return undefined
      node = parentTextNode
    }
    const parent = node.parent

    if (!parent) {
      log("No parent found for node:", logId(node))
      return undefined
    }

    log("Parent found:", logId(parent), "for node:", logId(node))
    return parent
  },

  getFirstChild(node: DomNode): DomNode | undefined {
    log("Getting first child of node:", logId(node))
    if (node instanceof TextRenderable) {
      const chunk = node.content.chunks[0]
      if (chunk) {
        return TextNode.getTextNodeFromChunk(chunk)
      } else {
        return undefined
      }
    }
    if (node instanceof TextNode || isTextChunk(node)) {
      return undefined
    }
    const firstChild = node.getChildren()[0]

    if (!firstChild) {
      log("No first child found for node:", logId(node))
      return undefined
    }

    log("First child found:", logId(firstChild), "for node:", logId(node))
    return firstChild
  },

  getNextSibling(node: DomNode): DomNode | undefined {
    log("Getting next sibling of node:", logId(node))
    if (isTextChunk(node)) {
      // unreachable
      console.warn("Cannot get next sibling of text chunk")
      return undefined
    }
    const parent = node.parent
    if (!parent) {
      log("No parent found for node:", logId(node))
      return undefined
    }

    if (node instanceof TextNode) {
      if (parent instanceof TextRenderable) {
        const siblings = parent.content.chunks
        const index = siblings.indexOf(node.chunk)

        if (index === -1 || index === siblings.length - 1) {
          log("No next sibling found for node:", logId(node))
          return undefined
        }

        const nextSibling = siblings[index + 1]

        if (!nextSibling) {
          log("Next sibling is null for node:", logId(node))
          return undefined
        }

        return TextNode.getTextNodeFromChunk(nextSibling)
      }
      console.warn("Text parent is not a text node:", logId(node))
      return undefined
    }

    const siblings = parent.getChildren()
    const index = siblings.indexOf(node)

    if (index === -1 || index === siblings.length - 1) {
      log("No next sibling found for node:", logId(node))
      return undefined
    }

    const nextSibling = siblings[index + 1]

    if (!nextSibling) {
      log("Next sibling is null for node:", logId(node))
      return undefined
    }

    log("Next sibling found:", logId(nextSibling), "for node:", logId(node))
    return nextSibling
  },
})<|MERGE_RESOLUTION|>--- conflicted
+++ resolved
@@ -13,13 +13,8 @@
 } from "@opentui/core"
 import { useContext } from "solid-js"
 import { createRenderer } from "solid-js/universal"
-<<<<<<< HEAD
 import { getComponentCatalogue, RendererContext } from "./elements"
-import { TextNode } from "./elements/text-node"
-=======
-import { elements, RendererContext, type Element } from "./elements"
-import { TextNode, isTextChunk } from "./elements/text-node"
->>>>>>> 8241e6d9
+import { isTextChunk, TextNode } from "./elements/text-node"
 import { getNextId } from "./utils/id-counter"
 import { log } from "./utils/log"
 
