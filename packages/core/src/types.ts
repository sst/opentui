--- conflicted
+++ resolved
@@ -1,10 +1,7 @@
 import type { RGBA } from "./lib/RGBA"
-<<<<<<< HEAD
-import type { Renderable } from "./Renderable"
-=======
 import type { EventEmitter } from "events"
 import type { Selection } from "./lib/selection"
->>>>>>> 95032d9c
+import type { Renderable } from "./Renderable"
 
 export const TextAttributes = {
   NONE: 0,
@@ -49,13 +46,10 @@
   capabilities: any | null
   requestLive: () => void
   dropLive: () => void
-<<<<<<< HEAD
   focusedRenderable: Renderable | null
-=======
   hasSelection: boolean
   getSelection: () => Selection | null
   requestSelectionUpdate: () => void
->>>>>>> 95032d9c
 }
 
 export type Timeout = ReturnType<typeof setTimeout> | undefined
