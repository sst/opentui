import type { RenderableOptions } from "../Renderable"
import { ASCIIFontSelectionHelper } from "../lib/selection"
<<<<<<< HEAD
import { RGBA, type SelectionState } from "../types"
import { fonts, type FontDefinition, measureText, renderFontToFrameBuffer, getCharacterPositions, validateFontDefinition } from "../lib/ascii.font"
import { parseColor } from "../utils"
=======
import { type fonts, measureText, renderFontToFrameBuffer, getCharacterPositions } from "../lib/ascii.font"
import { RGBA, parseColor } from "../lib/RGBA"
>>>>>>> 1b4a3ef5
import { FrameBufferRenderable } from "./FrameBuffer"
import type { SelectionState } from "../types"

export interface ASCIIFontOptions extends RenderableOptions {
  text?: string
  font?: FontDefinition
  fg?: RGBA | RGBA[]
  bg?: RGBA
  selectionBg?: string | RGBA
  selectionFg?: string | RGBA
  selectable?: boolean
}

export class ASCIIFontRenderable extends FrameBufferRenderable {
  public selectable: boolean = true
  private _text: string
  private _font: FontDefinition
  private _fg: RGBA[]
  private _bg: RGBA
  private _selectionBg: RGBA | undefined
  private _selectionFg: RGBA | undefined

  private selectionHelper: ASCIIFontSelectionHelper

  constructor(id: string, options: ASCIIFontOptions) {
    const font = options.font || fonts.tiny
    const text = options.text || ""
    
    // Validate font if provided
    if (options.font) {
      try {
        validateFontDefinition(options.font)
      } catch (error) {
        const message = error instanceof Error ? error.message : String(error)
        console.error(`Invalid font provided to ASCIIFontRenderable: ${message}`)
        throw new Error(`Invalid font: ${message}`)
      }
    }
    
    const measurements = measureText({ text: text, font })

    super(id, {
      ...options,
      width: measurements.width || 1,
      height: measurements.height || 1,
      respectAlpha: true,
    })

    this._text = text
    this._font = font
    this._fg = Array.isArray(options.fg) ? options.fg : [options.fg || RGBA.fromInts(255, 255, 255, 255)]
    this._bg = options.bg || RGBA.fromValues(0, 0, 0, 0)
    this._selectionBg = options.selectionBg ? parseColor(options.selectionBg) : undefined
    this._selectionFg = options.selectionFg ? parseColor(options.selectionFg) : undefined
    this.selectable = options.selectable ?? true

    this.selectionHelper = new ASCIIFontSelectionHelper(
      () => this.x,
      () => this.y,
      () => this._text,
      () => this._font,
    )

    this.renderFontToBuffer()
  }

  get text(): string {
    return this._text
  }

  set text(value: string) {
    this._text = value
    this.updateDimensions()
    this.selectionHelper.reevaluateSelection(this.width, this.height)
    this.renderFontToBuffer()
    this.needsUpdate()
  }

  get font(): FontDefinition {
    return this._font
  }

  set font(value: FontDefinition) {
    this._font = value
    this.updateDimensions()
    this.selectionHelper.reevaluateSelection(this.width, this.height)
    this.renderFontToBuffer()
    this.needsUpdate()
  }

  get fg(): RGBA[] {
    return this._fg
  }

  set fg(value: RGBA | RGBA[] | string | string[]) {
    if (Array.isArray(value)) {
      this._fg = value.map((color) => (typeof color === "string" ? parseColor(color) : color))
    } else {
      this._fg = [typeof value === "string" ? parseColor(value) : value]
    }
    this.renderFontToBuffer()
    this.needsUpdate()
  }

  get bg(): RGBA {
    return this._bg
  }

  set bg(value: RGBA | string) {
    this._bg = typeof value === "string" ? parseColor(value) : value
    this.renderFontToBuffer()
    this.needsUpdate()
  }

  private updateDimensions(): void {
    const measurements = measureText({ text: this._text, font: this._font })
    this.width = measurements.width
    this.height = measurements.height
  }

  shouldStartSelection(x: number, y: number): boolean {
    return this.selectionHelper.shouldStartSelection(x, y, this.width, this.height)
  }

  onSelectionChanged(selection: SelectionState | null): boolean {
    const changed = this.selectionHelper.onSelectionChanged(selection, this.width, this.height)
    if (changed) {
      this.renderFontToBuffer()
      this.needsUpdate()
    }
    return this.selectionHelper.hasSelection()
  }

  getSelectedText(): string {
    const selection = this.selectionHelper.getSelection()
    if (!selection) return ""
    return this._text.slice(selection.start, selection.end)
  }

  hasSelection(): boolean {
    return this.selectionHelper.hasSelection()
  }

  protected onResize(width: number, height: number): void {
    super.onResize(width, height)
    this.renderFontToBuffer()
  }

  private renderFontToBuffer(): void {
    this.frameBuffer.clear(this._bg)

    renderFontToFrameBuffer(this.frameBuffer, {
      text: this._text,
      x: 0,
      y: 0,
      fg: this._fg,
      bg: this._bg,
      font: this._font,
    })

    const selection = this.selectionHelper.getSelection()
    if (selection && (this._selectionBg || this._selectionFg)) {
      this.renderSelectionHighlight(selection)
    }
  }

  private renderSelectionHighlight(selection: { start: number; end: number }): void {
    if (!this._selectionBg && !this._selectionFg) return

    const selectedText = this._text.slice(selection.start, selection.end)
    if (!selectedText) return

    const positions = getCharacterPositions(this._text, this._font)
    const startX = positions[selection.start] || 0
    const endX =
      selection.end < positions.length
        ? positions[selection.end]
        : measureText({ text: this._text, font: this._font }).width

    if (this._selectionBg) {
      this.frameBuffer.fillRect(startX, 0, endX - startX, this.height, this._selectionBg)
    }

    if (this._selectionFg || this._selectionBg) {
      renderFontToFrameBuffer(this.frameBuffer, {
        text: selectedText,
        x: startX,
        y: 0,
        fg: this._selectionFg ? [this._selectionFg] : this._fg,
        bg: this._selectionBg || this._bg,
        font: this._font,
      })
    }
  }
}<|MERGE_RESOLUTION|>--- conflicted
+++ resolved
@@ -1,15 +1,9 @@
 import type { RenderableOptions } from "../Renderable"
 import { ASCIIFontSelectionHelper } from "../lib/selection"
-<<<<<<< HEAD
-import { RGBA, type SelectionState } from "../types"
+import { RGBA, parseColor } from "../lib/RGBA"
+import type { SelectionState } from "../types"
 import { fonts, type FontDefinition, measureText, renderFontToFrameBuffer, getCharacterPositions, validateFontDefinition } from "../lib/ascii.font"
-import { parseColor } from "../utils"
-=======
-import { type fonts, measureText, renderFontToFrameBuffer, getCharacterPositions } from "../lib/ascii.font"
-import { RGBA, parseColor } from "../lib/RGBA"
->>>>>>> 1b4a3ef5
 import { FrameBufferRenderable } from "./FrameBuffer"
-import type { SelectionState } from "../types"
 
 export interface ASCIIFontOptions extends RenderableOptions {
   text?: string
