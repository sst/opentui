import { describe, expect, it, afterAll, beforeEach, afterEach } from "bun:test"
import { createTestRenderer, type TestRenderer, type MockMouse, type MockInput } from "../../testing/test-renderer"
import { createTextareaRenderable } from "./renderable-test-utils"

let currentRenderer: TestRenderer
let renderOnce: () => Promise<void>
let currentMouse: MockMouse
let currentMockInput: MockInput

describe("Textarea - Keybinding Tests", () => {
  beforeEach(async () => {
    ;({
      renderer: currentRenderer,
      renderOnce,
      mockMouse: currentMouse,
      mockInput: currentMockInput,
    } = await createTestRenderer({
      width: 80,
      height: 24,
    }))
  })

  afterEach(() => {
    currentRenderer.destroy()
  })

  describe("Keyboard Input - Meta Key Bindings", () => {
    it("should bind custom action to meta key", async () => {
      const { textarea: editor } = await createTextareaRenderable(currentRenderer, renderOnce, {
        initialValue: "Test",
        width: 40,
        height: 10,
        keyBindings: [{ name: "b", meta: true, action: "buffer-home" }],
      })

      editor.focus()
      editor.gotoLine(9999)

      currentMockInput.pressKey("b", { meta: true })

      const cursor = editor.logicalCursor
      expect(cursor.row).toBe(0)
      expect(cursor.col).toBe(0)
    })

    it("should bind meta key actions", async () => {
      const { textarea: editor } = await createTextareaRenderable(currentRenderer, renderOnce, {
        initialValue: "Test",
        width: 40,
        height: 10,
        keyBindings: [{ name: "f", meta: true, action: "buffer-end" }],
      })

      editor.focus()

      currentMockInput.pressKey("f", { meta: true })

      const cursor = editor.logicalCursor
      expect(cursor.row).toBe(0)
    })

    it("should work with meta key for navigation", async () => {
      const { textarea: editor } = await createTextareaRenderable(currentRenderer, renderOnce, {
        initialValue: "Line 1\nLine 2",
        width: 40,
        height: 10,
        keyBindings: [{ name: "j", meta: true, action: "move-down" }],
      })

      editor.focus()
      expect(editor.logicalCursor.row).toBe(0)

      currentMockInput.pressKey("j", { meta: true })
      expect(editor.logicalCursor.row).toBe(1)
    })

    it("should allow meta key binding override", async () => {
      const { textarea: editor } = await createTextareaRenderable(currentRenderer, renderOnce, {
        initialValue: "Line 1\nLine 2\nLine 3",
        width: 40,
        height: 10,
        keyBindings: [{ name: "k", meta: true, action: "move-up" }],
      })

      editor.focus()
      editor.gotoLine(2)
      expect(editor.logicalCursor.row).toBe(2)

      currentMockInput.pressKey("k", { meta: true })
      expect(editor.logicalCursor.row).toBe(1)
    })

    it("should work with Meta+Arrow keys", async () => {
      const { textarea: editor } = await createTextareaRenderable(currentRenderer, renderOnce, {
        initialValue: "ABC",
        width: 40,
        height: 10,
        keyBindings: [
          { name: "left", meta: true, action: "line-home" },
          { name: "right", meta: true, action: "line-end" },
        ],
      })

      editor.focus()
      for (let i = 0; i < 2; i++) {
        editor.moveCursorRight()
      }
      expect(editor.logicalCursor.col).toBe(2)

      currentMockInput.pressArrow("left", { meta: true })
      expect(editor.logicalCursor.col).toBe(0)

      currentMockInput.pressArrow("right", { meta: true })
      expect(editor.logicalCursor.col).toBe(3)
    })

    it("should support meta with shift modifier", async () => {
      const { textarea: editor } = await createTextareaRenderable(currentRenderer, renderOnce, {
        initialValue: "Hello World",
        width: 40,
        height: 10,
        keyBindings: [{ name: "H", meta: true, shift: true, action: "line-home" }],
      })

      editor.focus()
      editor.gotoLine(9999)
      expect(editor.logicalCursor.col).toBe(11)

      currentMockInput.pressKey("h", { meta: true, shift: true })

      expect(editor.logicalCursor.col).toBe(0)
    })

    it("should not trigger action without meta when meta binding exists", async () => {
      const { textarea: editor } = await createTextareaRenderable(currentRenderer, renderOnce, {
        initialValue: "Test",
        width: 40,
        height: 10,
        keyBindings: [{ name: "x", meta: true, action: "delete-line" }],
      })

      editor.focus()

      currentMockInput.pressKey("x")
      expect(editor.plainText).toBe("xTest")

      currentMockInput.pressKey("x", { meta: true })
      expect(editor.plainText).toBe("")
    })

    it("should update keyBindings dynamically with setter", async () => {
      const { textarea: editor } = await createTextareaRenderable(currentRenderer, renderOnce, {
        initialValue: "Test",
        width: 40,
        height: 10,
      })

      editor.focus()
      editor.gotoLine(9999)

      currentMockInput.pressKey("b", { meta: true })
      expect(editor.logicalCursor.row).toBe(0)
      expect(editor.logicalCursor.col).toBe(0)

      editor.keyBindings = [{ name: "b", meta: true, action: "buffer-end" }]

      editor.gotoLine(0)
      expect(editor.logicalCursor.row).toBe(0)

      currentMockInput.pressKey("b", { meta: true })
      expect(editor.logicalCursor.row).toBe(0)
    })

    it("should merge new keyBindings with defaults", async () => {
      const { textarea: editor } = await createTextareaRenderable(currentRenderer, renderOnce, {
        initialValue: "Line 1\nLine 2",
        width: 40,
        height: 10,
      })

      editor.focus()

      currentMockInput.pressArrow("right")
      expect(editor.logicalCursor.col).toBe(1)

      editor.keyBindings = [{ name: "d", meta: true, action: "delete-line" }]

      currentMockInput.pressArrow("right")
      expect(editor.logicalCursor.col).toBe(2)

      currentMockInput.pressKey("d", { meta: true })
      expect(editor.plainText).toBe("Line 2")
    })

    it("should override default keyBindings with new bindings", async () => {
      const { textarea: editor } = await createTextareaRenderable(currentRenderer, renderOnce, {
        initialValue: "hello world",
        width: 40,
        height: 10,
      })

      editor.focus()

      currentMockInput.pressKey("f", { meta: true })
      expect(editor.logicalCursor.col).toBe(6)

      editor.keyBindings = [{ name: "f", meta: true, action: "buffer-end" }]

      editor.gotoLine(0)
      currentMockInput.pressKey("f", { meta: true })
      expect(editor.logicalCursor.row).toBe(0)
    })

    it("should override return/enter keys to swap newline and submit actions", async () => {
      let submitCalled = false
      const { textarea: editor } = await createTextareaRenderable(currentRenderer, renderOnce, {
        initialValue: "Line 1",
        width: 40,
        height: 10,
        onSubmit: () => {
          submitCalled = true
        },
      })

      editor.focus()
      editor.gotoLine(9999)

      currentMockInput.pressEnter()
      expect(editor.plainText).toBe("Line 1\n")
      expect(submitCalled).toBe(false)

      currentMockInput.pressEnter({ meta: true })
      expect(submitCalled).toBe(true)
      submitCalled = false

      editor.keyBindings = [
        { name: "return", meta: true, action: "newline" },
        { name: "linefeed", meta: true, action: "newline" },
        { name: "return", action: "submit" },
        { name: "linefeed", action: "submit" },
      ]

      currentMockInput.pressEnter()
      expect(submitCalled).toBe(true)
      submitCalled = false

      currentMockInput.pressEnter({ meta: true })
      expect(editor.plainText).toBe("Line 1\n\n")
      expect(submitCalled).toBe(false)
    })
  })

  describe("Key Event Handling - Modifier Keys", () => {
    let kittyRenderer: TestRenderer
    let kittyRenderOnce: () => Promise<void>
    let kittyMockInput: MockInput

    beforeEach(async () => {
      ;({
        renderer: kittyRenderer,
        renderOnce: kittyRenderOnce,
        mockInput: kittyMockInput,
      } = await createTestRenderer({
        width: 80,
        height: 24,
        kittyKeyboard: true,
      }))
    })

    afterEach(() => {
      kittyRenderer.destroy()
    })

    it("should not insert text when ctrl modifier is pressed", async () => {
      const { textarea: editor } = await createTextareaRenderable(kittyRenderer, kittyRenderOnce, {
        initialValue: "",
        width: 40,
        height: 10,
      })

      editor.focus()

      // Try to type 'a' with ctrl - should not insert
      kittyMockInput.pressKey("a", { ctrl: true })
      expect(editor.plainText).toBe("")

      // Try to type 'x' with ctrl - should not insert
      kittyMockInput.pressKey("x", { ctrl: true })
      expect(editor.plainText).toBe("")
    })

    it("should not insert text when meta modifier is pressed", async () => {
      const { textarea: editor } = await createTextareaRenderable(kittyRenderer, kittyRenderOnce, {
        initialValue: "",
        width: 40,
        height: 10,
      })

      editor.focus()

      // Try to type 'a' with meta - should not insert
      kittyMockInput.pressKey("a", { meta: true })
      expect(editor.plainText).toBe("")

      // Try to type 'x' with meta - should not insert
      kittyMockInput.pressKey("x", { meta: true })
      expect(editor.plainText).toBe("")
    })

    it("should not insert text when super modifier is pressed", async () => {
      const { textarea: editor } = await createTextareaRenderable(kittyRenderer, kittyRenderOnce, {
        initialValue: "",
        width: 40,
        height: 10,
      })

      editor.focus()

      // Try to type 'a' with super - should not insert
      kittyMockInput.pressKey("a", { super: true })
      expect(editor.plainText).toBe("")

      // Try to type 'x' with super - should not insert
      kittyMockInput.pressKey("x", { super: true })
      expect(editor.plainText).toBe("")
    })

    it("should not insert text when hyper modifier is pressed", async () => {
      const { textarea: editor } = await createTextareaRenderable(kittyRenderer, kittyRenderOnce, {
        initialValue: "",
        width: 40,
        height: 10,
      })

      editor.focus()

      // Try to type 'a' with hyper - should not insert
      kittyMockInput.pressKey("a", { hyper: true })
      expect(editor.plainText).toBe("")

      // Try to type 'x' with hyper - should not insert
      kittyMockInput.pressKey("x", { hyper: true })
      expect(editor.plainText).toBe("")
    })

    it("should not insert text when multiple modifiers are pressed", async () => {
      const { textarea: editor } = await createTextareaRenderable(kittyRenderer, kittyRenderOnce, {
        initialValue: "",
        width: 40,
        height: 10,
      })

      editor.focus()

      // Try to type with ctrl+meta - should not insert
      kittyMockInput.pressKey("a", { ctrl: true, meta: true })
      expect(editor.plainText).toBe("")

      // Try to type with ctrl+super - should not insert
      kittyMockInput.pressKey("b", { ctrl: true, super: true })
      expect(editor.plainText).toBe("")

      // Try to type with meta+hyper - should not insert
      kittyMockInput.pressKey("c", { meta: true, hyper: true })
      expect(editor.plainText).toBe("")
    })

    it("should insert text when only shift modifier is pressed", async () => {
      const { textarea: editor } = await createTextareaRenderable(kittyRenderer, kittyRenderOnce, {
        initialValue: "",
        width: 40,
        height: 10,
      })

      editor.focus()

      // Shift is okay for uppercase letters
      kittyMockInput.pressKey("A", { shift: true })
      expect(editor.plainText).toBe("A")

      kittyMockInput.pressKey("B", { shift: true })
      expect(editor.plainText).toBe("AB")
    })
  })

  describe("Key Event Handling", () => {
    it("should only handle KeyEvents, not raw escape sequences", async () => {
      const { textarea: editor } = await createTextareaRenderable(currentRenderer, renderOnce, {
        initialValue: "",
        width: 40,
        height: 10,
      })

      editor.focus()

      const rawEscapeSequence = "\x1b[<35;86;19M"
      const handled = editor.handleKeyPress(rawEscapeSequence)

      expect(handled).toBe(false)

      expect(editor.plainText).toBe("")
    })

    it("should not insert control sequences into text", async () => {
      const { textarea: editor } = await createTextareaRenderable(currentRenderer, renderOnce, {
        initialValue: "Hello",
        width: 40,
        height: 10,
      })

      editor.focus()

      // Try various control sequences that should NOT be inserted
      const controlSequences = [
        "\x1b[A", // Arrow up
        "\x1b[B", // Arrow down
        "\x1b[C", // Arrow right
        "\x1b[D", // Arrow left
        "\x1b[?1004h", // Focus tracking
        "\x1b[?2004h", // Bracketed paste
        "\x1b[<0;10;10M", // Mouse event
      ]

      for (const seq of controlSequences) {
        const before = editor.plainText
        editor.handleKeyPress(seq)
        const after = editor.plainText

        // Content should not change for control sequences
        expect(after).toBe(before)
      }
    })

    it("should handle printable characters via handleKeyPress", async () => {
      const { textarea: editor } = await createTextareaRenderable(currentRenderer, renderOnce, {
        initialValue: "",
        width: 40,
        height: 10,
      })

      editor.focus()

      // These should be handled
      const handled1 = editor.handleKeyPress("a")
      expect(handled1).toBe(true)
      expect(editor.plainText).toBe("a")

      const handled2 = editor.handleKeyPress("b")
      expect(handled2).toBe(true)
      expect(editor.plainText).toBe("ab")
    })

    it("should handle multi-byte Unicode characters (emoji, CJK)", async () => {
      const { textarea: editor } = await createTextareaRenderable(currentRenderer, renderOnce, {
        initialValue: "",
        width: 40,
        height: 10,
      })

      editor.focus()

      // Emoji (multi-byte UTF-8)
      const emojiHandled = editor.handleKeyPress("🌟")
      expect(emojiHandled).toBe(true)
      expect(editor.plainText).toBe("🌟")

      // CJK characters (multi-byte UTF-8)
      const cjkHandled = editor.handleKeyPress("世")
      expect(cjkHandled).toBe(true)
      expect(editor.plainText).toBe("🌟世")

      // Another emoji
      editor.insertText(" ")
      const emoji2Handled = editor.handleKeyPress("👍")
      expect(emoji2Handled).toBe(true)
      expect(editor.plainText).toBe("🌟世 👍")
    })

    it("should filter escape sequences when they have non-printable characters", async () => {
      const { textarea: editor } = await createTextareaRenderable(currentRenderer, renderOnce, {
        initialValue: "Test",
        width: 40,
        height: 10,
      })

      editor.focus()
      editor.gotoLine(9999) // Move to end

      // Escape character (0x1b) - should not be inserted
      const escapeChar = String.fromCharCode(0x1b)
      const handled = editor.handleKeyPress(escapeChar)

      // Should not insert escape character
      expect(editor.plainText).toBe("Test")
    })
  })

  describe("Key Bindings", () => {
    it("should use default keybindings", async () => {
      const { textarea: editor } = await createTextareaRenderable(currentRenderer, renderOnce, {
        initialValue: "Hello World",
        width: 40,
        height: 10,
      })

      editor.focus()

      currentMockInput.pressArrow("right")
      expect(editor.logicalCursor.col).toBe(1)

      currentMockInput.pressKey("HOME")
      expect(editor.logicalCursor.col).toBe(0)

      currentMockInput.pressKey("END")
      expect(editor.logicalCursor.col).toBe(11)
    })

    it("should allow custom keybindings to override defaults", async () => {
      const { textarea: editor } = await createTextareaRenderable(currentRenderer, renderOnce, {
        initialValue: "Hello World",
        width: 40,
        height: 10,
        keyBindings: [{ name: "j", action: "move-left" }],
      })

      editor.focus()
      editor.gotoLine(9999)
      expect(editor.logicalCursor.col).toBe(11)

      currentMockInput.pressKey("j")
      expect(editor.logicalCursor.col).toBe(10)
    })

    it("should map multiple custom keys to the same action", async () => {
      const { textarea: editor } = await createTextareaRenderable(currentRenderer, renderOnce, {
        initialValue: "Hello World",
        width: 40,
        height: 10,
        keyBindings: [
          { name: "h", action: "move-left" },
          { name: "j", action: "move-down" },
          { name: "k", action: "move-up" },
          { name: "l", action: "move-right" },
        ],
      })

      editor.focus()

      currentMockInput.pressKey("l")
      expect(editor.logicalCursor.col).toBe(1)

      currentMockInput.pressKey("l")
      expect(editor.logicalCursor.col).toBe(2)

      currentMockInput.pressKey("h")
      expect(editor.logicalCursor.col).toBe(1)

      currentMockInput.pressKey("h")
      expect(editor.logicalCursor.col).toBe(0)
    })

    it("should support custom keybindings with ctrl modifier", async () => {
      const { textarea: editor } = await createTextareaRenderable(currentRenderer, renderOnce, {
        initialValue: "Line 1\nLine 2\nLine 3",
        width: 40,
        height: 10,
        keyBindings: [{ name: "g", ctrl: true, action: "buffer-home" }],
      })

      editor.focus()
      editor.gotoLine(9999)
      expect(editor.logicalCursor.row).toBe(2)

      currentMockInput.pressKey("g", { ctrl: true })
      expect(editor.logicalCursor.row).toBe(0)
      expect(editor.logicalCursor.col).toBe(0)
    })

    it("should support custom keybindings with shift modifier", async () => {
      const { textarea: editor } = await createTextareaRenderable(currentRenderer, renderOnce, {
        initialValue: "Hello World",
        width: 40,
        height: 10,
        selectable: true,
        keyBindings: [{ name: "l", shift: true, action: "select-right" }],
      })

      editor.focus()

      currentMockInput.pressKey("L", { shift: true })
      expect(editor.hasSelection()).toBe(true)
      expect(editor.getSelectedText()).toBe("H")

      currentMockInput.pressKey("L", { shift: true })
      expect(editor.getSelectedText()).toBe("He")
    })

    it("should support custom keybindings with alt modifier", async () => {
      const { textarea: editor } = await createTextareaRenderable(currentRenderer, renderOnce, {
        initialValue: "Line 1\nLine 2\nLine 3",
        width: 40,
        height: 10,
        keyBindings: [{ name: "b", ctrl: true, action: "buffer-home" }],
      })

      editor.focus()
      editor.gotoLine(2)

      currentMockInput.pressKey("b", { ctrl: true })
      expect(editor.logicalCursor.row).toBe(0)
      expect(editor.logicalCursor.col).toBe(0)
    })

    it("should support keybindings with multiple modifiers", async () => {
      const { textarea: editor } = await createTextareaRenderable(currentRenderer, renderOnce, {
        initialValue: "Hello World",
        width: 40,
        height: 10,
        selectable: true,
        keyBindings: [{ name: "right", ctrl: true, shift: true, action: "select-line-end" }],
      })

      editor.focus()

      currentMockInput.pressArrow("right", { ctrl: true, shift: true })
      expect(editor.hasSelection()).toBe(true)
      expect(editor.getSelectedText()).toBe("Hello World")
    })

    it("should map newline action to custom key", async () => {
      const { textarea: editor } = await createTextareaRenderable(currentRenderer, renderOnce, {
        initialValue: "Hello",
        width: 40,
        height: 10,
        keyBindings: [{ name: "n", ctrl: true, action: "newline" }],
      })

      editor.focus()
      editor.gotoLine(9999)

      currentMockInput.pressKey("n", { ctrl: true })
      expect(editor.plainText).toBe("Hello\n")
    })

    it("should map backspace action to custom key", async () => {
      const { textarea: editor } = await createTextareaRenderable(currentRenderer, renderOnce, {
        initialValue: "Hello",
        width: 40,
        height: 10,
        keyBindings: [{ name: "h", ctrl: true, action: "backspace" }],
      })

      editor.focus()
      editor.gotoLine(9999)

      currentMockInput.pressKey("h", { ctrl: true })
      expect(editor.plainText).toBe("Hell")
    })

    it("should map delete action to custom key", async () => {
      const { textarea: editor } = await createTextareaRenderable(currentRenderer, renderOnce, {
        initialValue: "Hello",
        width: 40,
        height: 10,
        keyBindings: [{ name: "d", ctrl: false, action: "delete" }],
      })

      editor.focus()

      currentMockInput.pressKey("d")
      expect(editor.plainText).toBe("ello")
    })

    it("should map line-home and line-end to custom keys", async () => {
      const { textarea: editor } = await createTextareaRenderable(currentRenderer, renderOnce, {
        initialValue: "Hello World",
        width: 40,
        height: 10,
        keyBindings: [
          { name: "a", action: "line-home" },
          { name: "e", action: "line-end" },
        ],
      })

      editor.focus()
      editor.moveCursorRight()
      editor.moveCursorRight()
      expect(editor.logicalCursor.col).toBe(2)

      currentMockInput.pressKey("a")
      expect(editor.logicalCursor.col).toBe(0)

      currentMockInput.pressKey("e")
      expect(editor.logicalCursor.col).toBe(11)
    })

    it("should override default shift+home and shift+end keybindings", async () => {
      const { textarea: editor } = await createTextareaRenderable(currentRenderer, renderOnce, {
        initialValue: "Hello World",
        width: 40,
        height: 10,
        selectable: true,
        keyBindings: [
          { name: "home", shift: true, action: "buffer-home" },
          { name: "end", shift: true, action: "buffer-end" },
        ],
      })

      editor.focus()
      for (let i = 0; i < 6; i++) {
        editor.moveCursorRight()
      }
      expect(editor.logicalCursor.col).toBe(6)

      currentMockInput.pressKey("HOME", { shift: true })
      expect(editor.hasSelection()).toBe(false)
      expect(editor.logicalCursor.row).toBe(0)
      expect(editor.logicalCursor.col).toBe(0)

      editor.moveCursorRight()
      currentMockInput.pressKey("END", { shift: true })
      expect(editor.hasSelection()).toBe(false)
      expect(editor.logicalCursor.row).toBe(0)
    })

    it("should map undo and redo actions to custom keys", async () => {
      const { textarea: editor } = await createTextareaRenderable(currentRenderer, renderOnce, {
        initialValue: "",
        width: 40,
        height: 10,
        keyBindings: [
          { name: "u", action: "undo" },
          { name: "r", action: "redo" },
        ],
      })

      editor.focus()

      currentMockInput.pressKey("H")
      currentMockInput.pressKey("i")
      expect(editor.plainText).toBe("Hi")

      currentMockInput.pressKey("u")
      expect(editor.plainText).toBe("H")

      currentMockInput.pressKey("r")
      expect(editor.plainText).toBe("Hi")
    })

    it("should map delete-line action to custom key", async () => {
      const { textarea: editor } = await createTextareaRenderable(currentRenderer, renderOnce, {
        initialValue: "Line 1\nLine 2\nLine 3",
        width: 40,
        height: 10,
        keyBindings: [{ name: "x", ctrl: true, action: "delete-line" }],
      })

      editor.focus()
      editor.gotoLine(1)

      currentMockInput.pressKey("x", { ctrl: true })
      expect(editor.plainText).toBe("Line 1\nLine 3")
    })

    it("should map delete-to-line-end action to custom key", async () => {
      const { textarea: editor } = await createTextareaRenderable(currentRenderer, renderOnce, {
        initialValue: "Hello World",
        width: 40,
        height: 10,
        keyBindings: [{ name: "k", action: "delete-to-line-end" }],
      })

      editor.focus()
      for (let i = 0; i < 6; i++) {
        editor.moveCursorRight()
      }

      currentMockInput.pressKey("k")
      expect(editor.plainText).toBe("Hello ")
    })

    it("should delete from cursor to line start with ctrl+u", async () => {
      const { textarea: editor } = await createTextareaRenderable(currentRenderer, renderOnce, {
        initialValue: "Hello World",
        width: 40,
        height: 10,
      })

      editor.focus()
      for (let i = 0; i < 6; i++) {
        editor.moveCursorRight()
      }

      currentMockInput.pressKey("u", { ctrl: true })
      expect(editor.plainText).toBe("World")
      expect(editor.logicalCursor.col).toBe(0)
    })

    it("should map delete-to-line-start action to custom key", async () => {
      const { textarea: editor } = await createTextareaRenderable(currentRenderer, renderOnce, {
        initialValue: "Hello World",
        width: 40,
        height: 10,
        keyBindings: [{ name: "x", ctrl: true, action: "delete-to-line-start" }],
      })

      editor.focus()
      for (let i = 0; i < 6; i++) {
        editor.moveCursorRight()
      }

      currentMockInput.pressKey("x", { ctrl: true })
      expect(editor.plainText).toBe("World")
      expect(editor.logicalCursor.col).toBe(0)
    })

    it("should delete from cursor to line end with ctrl+k in multiline text", async () => {
      const { textarea: editor } = await createTextareaRenderable(currentRenderer, renderOnce, {
        initialValue: "Line 1 content\nLine 2 content\nLine 3 content",
        width: 40,
        height: 10,
      })

      editor.focus()
      for (let i = 0; i < 7; i++) {
        editor.moveCursorRight()
      }

      currentMockInput.pressKey("k", { ctrl: true })
      expect(editor.plainText).toBe("Line 1 \nLine 2 content\nLine 3 content")
      expect(editor.logicalCursor.col).toBe(7)
      expect(editor.logicalCursor.row).toBe(0)
    })

    it("should delete from cursor to line end with ctrl+k on line 2", async () => {
      const { textarea: editor } = await createTextareaRenderable(currentRenderer, renderOnce, {
        initialValue: "Line 1 content\nLine 2 content\nLine 3 content",
        width: 40,
        height: 10,
      })

      editor.focus()
      editor.gotoLine(1)
      for (let i = 0; i < 7; i++) {
        editor.moveCursorRight()
      }

      currentMockInput.pressKey("k", { ctrl: true })
      expect(editor.plainText).toBe("Line 1 content\nLine 2 \nLine 3 content")
      expect(editor.logicalCursor.col).toBe(7)
      expect(editor.logicalCursor.row).toBe(1)
    })

    it("should delete from start to cursor with ctrl+u in multiline text", async () => {
      const { textarea: editor } = await createTextareaRenderable(currentRenderer, renderOnce, {
        initialValue: "Line 1 content\nLine 2 content\nLine 3 content",
        width: 40,
        height: 10,
      })

      editor.focus()
      for (let i = 0; i < 7; i++) {
        editor.moveCursorRight()
      }

      currentMockInput.pressKey("u", { ctrl: true })
      expect(editor.plainText).toBe("content\nLine 2 content\nLine 3 content")
      expect(editor.logicalCursor.col).toBe(0)
      expect(editor.logicalCursor.row).toBe(0)
    })

    it("should delete from start to cursor with ctrl+u on line 2", async () => {
      const { textarea: editor } = await createTextareaRenderable(currentRenderer, renderOnce, {
        initialValue: "Line 1 content\nLine 2 content\nLine 3 content",
        width: 40,
        height: 10,
      })

      editor.focus()
      editor.gotoLine(1)
      for (let i = 0; i < 7; i++) {
        editor.moveCursorRight()
      }

      currentMockInput.pressKey("u", { ctrl: true })
      expect(editor.plainText).toBe("Line 1 content\ncontent\nLine 3 content")
      expect(editor.logicalCursor.col).toBe(0)
      expect(editor.logicalCursor.row).toBe(1)
    })

    it("should do nothing with ctrl+k when cursor is at end of line", async () => {
      const { textarea: editor } = await createTextareaRenderable(currentRenderer, renderOnce, {
        initialValue: "Line 1 content\nLine 2 content",
        width: 40,
        height: 10,
      })

      editor.focus()
      editor.gotoLineEnd()

      currentMockInput.pressKey("k", { ctrl: true })
      expect(editor.plainText).toBe("Line 1 content\nLine 2 content")
      expect(editor.logicalCursor.col).toBe(14)
    })

    it("should do nothing with ctrl+u when cursor is at start of line", async () => {
      const { textarea: editor } = await createTextareaRenderable(currentRenderer, renderOnce, {
        initialValue: "Line 1 content\nLine 2 content",
        width: 40,
        height: 10,
      })

      editor.focus()

      currentMockInput.pressKey("u", { ctrl: true })
      expect(editor.plainText).toBe("Line 1 content\nLine 2 content")
      expect(editor.logicalCursor.col).toBe(0)
    })

    it("should work with ctrl+k after undo", async () => {
      const { textarea: editor } = await createTextareaRenderable(currentRenderer, renderOnce, {
        initialValue: "Hello World",
        width: 40,
        height: 10,
        keyBindings: [{ name: "u", action: "undo" }],
      })

      editor.focus()
      for (let i = 0; i < 6; i++) {
        editor.moveCursorRight()
      }

      currentMockInput.pressKey("k", { ctrl: true })
      expect(editor.plainText).toBe("Hello ")

      currentMockInput.pressKey("u")
      expect(editor.plainText).toBe("Hello World")
      expect(editor.logicalCursor.col).toBe(6)

      currentMockInput.pressKey("k", { ctrl: true })
      expect(editor.plainText).toBe("Hello ")
    })

    it("should work with ctrl+u after undo when cursor is repositioned", async () => {
      const { textarea: editor } = await createTextareaRenderable(currentRenderer, renderOnce, {
        initialValue: "Hello World",
        width: 40,
        height: 10,
        keyBindings: [{ name: "z", action: "undo" }],
      })

      editor.focus()
      for (let i = 0; i < 6; i++) {
        editor.moveCursorRight()
      }

      currentMockInput.pressKey("u", { ctrl: true })
      expect(editor.plainText).toBe("World")
      expect(editor.logicalCursor.col).toBe(0)

      currentMockInput.pressKey("z")
      expect(editor.plainText).toBe("Hello World")

      for (let i = 0; i < 6; i++) {
        editor.moveCursorRight()
      }
      expect(editor.logicalCursor.col).toBe(6)

      currentMockInput.pressKey("u", { ctrl: true })
      expect(editor.plainText).toBe("World")
    })

    it("should allow cursor to move right within restored line after undo", async () => {
      const { textarea: editor } = await createTextareaRenderable(currentRenderer, renderOnce, {
        initialValue: "Line 1 content\nLine 2 content\nLine 3 content",
        width: 40,
        height: 10,
        keyBindings: [{ name: "u", action: "undo" }],
      })

      editor.focus()
      for (let i = 0; i < 7; i++) {
        editor.moveCursorRight()
      }

      currentMockInput.pressKey("k", { ctrl: true })
      expect(editor.plainText).toBe("Line 1 \nLine 2 content\nLine 3 content")

      currentMockInput.pressKey("u")
      expect(editor.plainText).toBe("Line 1 content\nLine 2 content\nLine 3 content")

      for (let i = 0; i < 3; i++) {
        editor.moveCursorRight()
      }

      expect(editor.logicalCursor.row).toBe(0)
      expect(editor.logicalCursor.col).toBe(10)
    })

    it("should allow ctrl+k to work again after undo", async () => {
      const { textarea: editor } = await createTextareaRenderable(currentRenderer, renderOnce, {
        initialValue: "Line 1 content\nLine 2",
        width: 40,
        height: 10,
        keyBindings: [{ name: "u", action: "undo" }],
      })

      editor.focus()
      for (let i = 0; i < 7; i++) {
        editor.moveCursorRight()
      }

      currentMockInput.pressKey("k", { ctrl: true })
      expect(editor.plainText).toBe("Line 1 \nLine 2")

      currentMockInput.pressKey("u")
      expect(editor.plainText).toBe("Line 1 content\nLine 2")

      currentMockInput.pressKey("k", { ctrl: true })
      expect(editor.plainText).toBe("Line 1 \nLine 2")
    })
  })

  describe("Wrapped Lines", () => {
    it("should delete to end of logical line with ctrl+k when wrapping enabled", async () => {
      const { textarea: editor } = await createTextareaRenderable(currentRenderer, renderOnce, {
        initialValue: "This is a very long line that will wrap when viewport is narrow\nLine 2 content",
        width: 20,
        height: 10,
        wrapMode: "word",
      })

      editor.focus()

      for (let i = 0; i < 30; i++) {
        editor.moveCursorRight()
      }

      const visualCursor = editor.editorView.getVisualCursor()
      expect(visualCursor.logicalRow).toBe(0)
      expect(visualCursor.logicalCol).toBe(30)

      currentMockInput.pressKey("k", { ctrl: true })

      const lines = editor.plainText.split("\n")
      expect(lines[0]).toBe("This is a very long line that ")
      expect(lines[1]).toBe("Line 2 content")
      expect(editor.logicalCursor.row).toBe(0)
      expect(editor.logicalCursor.col).toBe(30)
    })

    it("should delete from start of logical line with ctrl+u when wrapping enabled", async () => {
      const { textarea: editor } = await createTextareaRenderable(currentRenderer, renderOnce, {
        initialValue: "This is a very long line that will wrap when viewport is narrow\nLine 2 content",
        width: 20,
        height: 10,
        wrapMode: "word",
      })

      editor.focus()

      const originalLine0 = editor.plainText.split("\n")[0]

      for (let i = 0; i < 30; i++) {
        editor.moveCursorRight()
      }

      currentMockInput.pressKey("u", { ctrl: true })

      const lines = editor.plainText.split("\n")
      expect(lines[0]).toBe(originalLine0.substring(30))
      expect(editor.logicalCursor.row).toBe(0)
      expect(editor.logicalCursor.col).toBe(0)
    })

    it("should work on second logical line when wrapped", async () => {
      const { textarea: editor } = await createTextareaRenderable(currentRenderer, renderOnce, {
        initialValue: "Short line 1\nThis is another very long line that will wrap\nLine 3",
        width: 20,
        height: 10,
        wrapMode: "word",
      })

      editor.focus()
      editor.gotoLine(1)

      const line1Before = editor.plainText.split("\n")[1]

      for (let i = 0; i < 25; i++) {
        editor.moveCursorRight()
      }

      currentMockInput.pressKey("k", { ctrl: true })

      const lines = editor.plainText.split("\n")
      expect(lines[0]).toBe("Short line 1")
      expect(lines[1]).toBe(line1Before.substring(0, 25))
      expect(lines[2]).toBe("Line 3")
    })

    it("should work after undo with wrapped lines", async () => {
      const { textarea: editor } = await createTextareaRenderable(currentRenderer, renderOnce, {
        initialValue: "This is a very long line that will wrap\nLine 2",
        width: 15,
        height: 10,
        wrapMode: "word",
        keyBindings: [{ name: "z", action: "undo" }],
      })

      editor.focus()

      for (let i = 0; i < 20; i++) {
        editor.moveCursorRight()
      }

      currentMockInput.pressKey("k", { ctrl: true })

      const afterDelete = editor.plainText.split("\n")[0]
      expect(afterDelete.length).toBe(20)

      currentMockInput.pressKey("z")

      const afterUndo = editor.plainText.split("\n")[0]
      expect(afterUndo.length).toBe(39)

      currentMockInput.pressKey("k", { ctrl: true })

      const afterSecondDelete = editor.plainText.split("\n")[0]
      expect(afterSecondDelete.length).toBe(20)
    })

    it("should handle ctrl+k at exact wrap boundary", async () => {
      const { textarea: editor } = await createTextareaRenderable(currentRenderer, renderOnce, {
        initialValue: "AAAAAAAAAABBBBBBBBBBCCCCCCCCCC\nLine 2",
        width: 10,
        height: 10,
        wrapMode: "char",
      })

      editor.focus()

      for (let i = 0; i < 10; i++) {
        editor.moveCursorRight()
      }

      const visualCursor = editor.editorView.getVisualCursor()
      expect(visualCursor.visualRow).toBe(1)
      expect(visualCursor.logicalCol).toBe(10)

      currentMockInput.pressKey("k", { ctrl: true })

      const lines = editor.plainText.split("\n")
      expect(lines[0]).toBe("AAAAAAAAAA")
      expect(lines[1]).toBe("Line 2")
    })

    it("should handle ctrl+u on second visual line of first logical line", async () => {
      const { textarea: editor } = await createTextareaRenderable(currentRenderer, renderOnce, {
        initialValue: "AAAAAAAAAABBBBBBBBBBCCCCCCCCCC\nLine 2",
        width: 10,
        height: 10,
        wrapMode: "char",
      })

      editor.focus()

      for (let i = 0; i < 15; i++) {
        editor.moveCursorRight()
      }

      const visualCursor = editor.editorView.getVisualCursor()
      expect(visualCursor.visualRow).toBe(1)
      expect(visualCursor.logicalRow).toBe(0)
      expect(visualCursor.logicalCol).toBe(15)

      currentMockInput.pressKey("u", { ctrl: true })

      const lines = editor.plainText.split("\n")
      expect(lines[0]).toBe("BBBBBCCCCCCCCCC")
      expect(lines[0].length).toBe(15)
      expect(editor.logicalCursor.col).toBe(0)
    })
  })

  describe("Wrapped Lines", () => {
    it("should delete to end of logical line with ctrl+k when wrapping enabled", async () => {
      const { textarea: editor } = await createTextareaRenderable(currentRenderer, renderOnce, {
        initialValue: "This is a very long line that will wrap when viewport is narrow\nLine 2 content",
        width: 20,
        height: 10,
        wrapMode: "word",
      })

      editor.focus()

      for (let i = 0; i < 30; i++) {
        editor.moveCursorRight()
      }

      const visualCursor = editor.editorView.getVisualCursor()
      expect(visualCursor.logicalRow).toBe(0)
      expect(visualCursor.logicalCol).toBe(30)

      currentMockInput.pressKey("k", { ctrl: true })

      const lines = editor.plainText.split("\n")
      expect(lines[0]).toBe("This is a very long line that ")
      expect(lines[1]).toBe("Line 2 content")
      expect(editor.logicalCursor.row).toBe(0)
      expect(editor.logicalCursor.col).toBe(30)
    })

    it("should delete from start of logical line with ctrl+u when wrapping enabled", async () => {
      const { textarea: editor } = await createTextareaRenderable(currentRenderer, renderOnce, {
        initialValue: "This is a very long line that will wrap when viewport is narrow\nLine 2 content",
        width: 20,
        height: 10,
        wrapMode: "word",
      })

      editor.focus()

      const originalLine0 = editor.plainText.split("\n")[0]

      for (let i = 0; i < 30; i++) {
        editor.moveCursorRight()
      }

      currentMockInput.pressKey("u", { ctrl: true })

      const lines = editor.plainText.split("\n")
      expect(lines[0]).toBe(originalLine0.substring(30))
      expect(editor.logicalCursor.row).toBe(0)
      expect(editor.logicalCursor.col).toBe(0)
    })

    it("should work on second logical line when wrapped", async () => {
      const { textarea: editor } = await createTextareaRenderable(currentRenderer, renderOnce, {
        initialValue: "Short line 1\nThis is another very long line that will wrap\nLine 3",
        width: 20,
        height: 10,
        wrapMode: "word",
      })

      editor.focus()
      editor.gotoLine(1)

      const line1Before = editor.plainText.split("\n")[1]

      for (let i = 0; i < 25; i++) {
        editor.moveCursorRight()
      }

      currentMockInput.pressKey("k", { ctrl: true })

      const lines = editor.plainText.split("\n")
      expect(lines[0]).toBe("Short line 1")
      expect(lines[1]).toBe(line1Before.substring(0, 25))
      expect(lines[2]).toBe("Line 3")
    })

    it("should work after undo with wrapped lines", async () => {
      const { textarea: editor } = await createTextareaRenderable(currentRenderer, renderOnce, {
        initialValue: "This is a very long line that will wrap\nLine 2",
        width: 15,
        height: 10,
        wrapMode: "word",
        keyBindings: [{ name: "z", action: "undo" }],
      })

      editor.focus()

      for (let i = 0; i < 20; i++) {
        editor.moveCursorRight()
      }

      currentMockInput.pressKey("k", { ctrl: true })

      const afterDelete = editor.plainText.split("\n")[0]
      expect(afterDelete.length).toBe(20)

      currentMockInput.pressKey("z")

      const afterUndo = editor.plainText.split("\n")[0]
      expect(afterUndo.length).toBe(39)

      currentMockInput.pressKey("k", { ctrl: true })

      const afterSecondDelete = editor.plainText.split("\n")[0]
      expect(afterSecondDelete.length).toBe(20)
    })

    it("should handle ctrl+k at exact wrap boundary", async () => {
      const { textarea: editor } = await createTextareaRenderable(currentRenderer, renderOnce, {
        initialValue: "AAAAAAAAAABBBBBBBBBBCCCCCCCCCC\nLine 2",
        width: 10,
        height: 10,
        wrapMode: "char",
      })

      editor.focus()

      for (let i = 0; i < 10; i++) {
        editor.moveCursorRight()
      }

      const visualCursor = editor.editorView.getVisualCursor()
      expect(visualCursor.visualRow).toBe(1)
      expect(visualCursor.logicalCol).toBe(10)

      currentMockInput.pressKey("k", { ctrl: true })

      const lines = editor.plainText.split("\n")
      expect(lines[0]).toBe("AAAAAAAAAA")
      expect(lines[1]).toBe("Line 2")
    })

    it("should handle ctrl+u on second visual line of first logical line", async () => {
      const { textarea: editor } = await createTextareaRenderable(currentRenderer, renderOnce, {
        initialValue: "AAAAAAAAAABBBBBBBBBBCCCCCCCCCC\nLine 2",
        width: 10,
        height: 10,
        wrapMode: "char",
      })

      editor.focus()

      for (let i = 0; i < 15; i++) {
        editor.moveCursorRight()
      }

      const visualCursor = editor.editorView.getVisualCursor()
      expect(visualCursor.visualRow).toBe(1)
      expect(visualCursor.logicalRow).toBe(0)
      expect(visualCursor.logicalCol).toBe(15)

      currentMockInput.pressKey("u", { ctrl: true })

      const lines = editor.plainText.split("\n")
      expect(lines[0]).toBe("BBBBBCCCCCCCCCC")
      expect(lines[0].length).toBe(15)
      expect(editor.logicalCursor.col).toBe(0)
    })
  })

  describe("Key Bindings", () => {
    it("should use default keybindings", async () => {
      const { textarea: editor } = await createTextareaRenderable(currentRenderer, renderOnce, {
        initialValue: "Line 1\nLine 2\nLine 3",
        width: 40,
        height: 10,
        keyBindings: [
          { name: "g", action: "buffer-home" },
          { name: "b", action: "buffer-end" },
        ],
      })

      editor.focus()
      editor.gotoLine(9999)
      expect(editor.logicalCursor.row).toBe(2)

      currentMockInput.pressKey("g")
      expect(editor.logicalCursor.row).toBe(0)
      expect(editor.logicalCursor.col).toBe(0)

      currentMockInput.pressKey("b")
      expect(editor.logicalCursor.row).toBe(2)
    })

    it("should map select-up and select-down to custom keys", async () => {
      const { textarea: editor } = await createTextareaRenderable(currentRenderer, renderOnce, {
        initialValue: "Line 1\nLine 2\nLine 3",
        width: 40,
        height: 10,
        selectable: true,
        keyBindings: [
          { name: "k", shift: true, action: "select-up" },
          { name: "j", shift: true, action: "select-down" },
        ],
      })

      editor.focus()
      editor.gotoLine(1)

      currentMockInput.pressKey("J", { shift: true })
      expect(editor.hasSelection()).toBe(true)
      const selectedText = editor.getSelectedText()
      expect(selectedText.includes("Line")).toBe(true)
    })

    it("should preserve default keybindings when custom bindings don't override them", async () => {
      const { textarea: editor } = await createTextareaRenderable(currentRenderer, renderOnce, {
        initialValue: "Hello World",
        width: 40,
        height: 10,
        keyBindings: [{ name: "j", action: "move-down" }],
      })

      editor.focus()

      currentMockInput.pressArrow("right")
      expect(editor.logicalCursor.col).toBe(1)

      currentMockInput.pressKey("HOME")
      expect(editor.logicalCursor.col).toBe(0)
    })

    it("should allow remapping default keys to different actions", async () => {
      const { textarea: editor } = await createTextareaRenderable(currentRenderer, renderOnce, {
        initialValue: "Line 1\nLine 2\nLine 3",
        width: 40,
        height: 10,
        keyBindings: [{ name: "up", action: "buffer-home" }],
      })

      editor.focus()
      editor.gotoLine(2)

      currentMockInput.pressArrow("up")
      expect(editor.logicalCursor.row).toBe(0)
      expect(editor.logicalCursor.col).toBe(0)
    })

    it("should handle complex keybinding scenario with multiple custom mappings", async () => {
      const { textarea: editor } = await createTextareaRenderable(currentRenderer, renderOnce, {
        initialValue: "Line 1\nLine 2\nLine 3",
        width: 40,
        height: 10,
        keyBindings: [
          { name: "h", action: "move-left" },
          { name: "j", action: "move-down" },
          { name: "k", action: "move-up" },
          { name: "l", action: "move-right" },
          { name: "i", action: "buffer-home" },
          { name: "a", action: "line-end" },
        ],
      })

      editor.focus()

      currentMockInput.pressKey("i")
      expect(editor.logicalCursor.row).toBe(0)
      expect(editor.logicalCursor.col).toBe(0)

      currentMockInput.pressKey("a")
      expect(editor.logicalCursor.col).toBe(6)

      currentMockInput.pressKey("h")
      expect(editor.logicalCursor.col).toBe(5)

      currentMockInput.pressKey("j")
      expect(editor.logicalCursor.row).toBe(1)

      currentMockInput.pressKey("k")
      expect(editor.logicalCursor.row).toBe(0)

      currentMockInput.pressKey("l")
      expect(editor.logicalCursor.col).toBe(6)
    })

    it("should not insert text when key is bound to action", async () => {
      const { textarea: editor } = await createTextareaRenderable(currentRenderer, renderOnce, {
        initialValue: "Hello",
        width: 40,
        height: 10,
        keyBindings: [{ name: "x", action: "delete" }],
      })

      editor.focus()

      currentMockInput.pressKey("x")
      expect(editor.plainText).toBe("ello")

      expect(editor.plainText).not.toContain("x")
    })

    it("should still insert unbound keys as text", async () => {
      const { textarea: editor } = await createTextareaRenderable(currentRenderer, renderOnce, {
        initialValue: "",
        width: 40,
        height: 10,
        keyBindings: [{ name: "j", action: "move-down" }],
      })

      editor.focus()

      currentMockInput.pressKey("h")
      expect(editor.plainText).toBe("h")

      currentMockInput.pressKey("i")
      expect(editor.plainText).toBe("hi")

      currentMockInput.pressKey("j")
      expect(editor.plainText).toBe("hi")
    })

    it("should differentiate between key with and without modifiers", async () => {
      const { textarea: editor } = await createTextareaRenderable(currentRenderer, renderOnce, {
        initialValue: "Hello",
        width: 40,
        height: 10,
        keyBindings: [
          { name: "d", action: "delete" },
          { name: "d", meta: true, action: "delete-line" },
        ],
      })

      editor.focus()

      currentMockInput.pressKey("d")
      expect(editor.plainText).toBe("ello")
    })

    it("should support selection actions with custom keybindings", async () => {
      const { textarea: editor } = await createTextareaRenderable(currentRenderer, renderOnce, {
        initialValue: "Hello World",
        width: 40,
        height: 10,
        selectable: true,
        keyBindings: [
          { name: "h", shift: true, action: "select-left" },
          { name: "l", shift: true, action: "select-right" },
        ],
      })

      editor.focus()
      editor.gotoLine(9999)

      currentMockInput.pressKey("H", { shift: true })
      expect(editor.hasSelection()).toBe(true)
      expect(editor.getSelectedText()).toBe("d")

      currentMockInput.pressKey("H", { shift: true })
      expect(editor.getSelectedText()).toBe("ld")

      currentMockInput.pressKey("L", { shift: true })
      expect(editor.getSelectedText()).toBe("d")
    })

    it("should execute correct action when multiple keys map to different actions with same base", async () => {
      const { textarea: editor } = await createTextareaRenderable(currentRenderer, renderOnce, {
        initialValue: "Line 1\nLine 2",
        width: 40,
        height: 10,
        keyBindings: [
          { name: "j", action: "move-down" },
          { name: "j", ctrl: true, action: "buffer-end" },
        ],
      })

      editor.focus()

      currentMockInput.pressKey("j")
      expect(editor.logicalCursor.row).toBe(1)

      editor.gotoLine(0)
      currentMockInput.pressKey("j", { ctrl: true })
      expect(editor.logicalCursor.row).toBe(1)
    })

    it("should handle all action types via custom keybindings", async () => {
      const { textarea: editor } = await createTextareaRenderable(currentRenderer, renderOnce, {
        initialValue: "Line 1\nLine 2\nLine 3",
        width: 40,
        height: 10,
        selectable: true,
        keyBindings: [
          { name: "1", action: "move-left" },
          { name: "2", action: "move-right" },
          { name: "3", action: "move-up" },
          { name: "4", action: "move-down" },
          { name: "5", shift: true, action: "select-left" },
          { name: "6", shift: true, action: "select-right" },
          { name: "7", shift: true, action: "select-up" },
          { name: "8", shift: true, action: "select-down" },
          { name: "a", action: "line-home" },
          { name: "b", action: "line-end" },
          { name: "c", shift: true, action: "select-line-home" },
          { name: "d", shift: true, action: "select-line-end" },
          { name: "e", action: "buffer-home" },
          { name: "f", action: "buffer-end" },
          { name: "g", action: "delete-line" },
          { name: "h", action: "delete-to-line-end" },
          { name: "i", action: "backspace" },
          { name: "j", action: "delete" },
          { name: "k", action: "newline" },
          { name: "u", action: "undo" },
          { name: "r", action: "redo" },
        ],
      })

      editor.focus()
      editor.gotoLine(1)
      editor.moveCursorRight()
      editor.moveCursorRight()
      expect(editor.logicalCursor.row).toBe(1)
      expect(editor.logicalCursor.col).toBe(2)

      currentMockInput.pressKey("1")
      expect(editor.logicalCursor.col).toBe(1)

      currentMockInput.pressKey("2")
      expect(editor.logicalCursor.col).toBe(2)

      currentMockInput.pressKey("3")
      expect(editor.logicalCursor.row).toBe(0)

      currentMockInput.pressKey("4")
      expect(editor.logicalCursor.row).toBe(1)

      currentMockInput.pressKey("a")
      expect(editor.logicalCursor.col).toBe(0)

      currentMockInput.pressKey("b")
      expect(editor.logicalCursor.col).toBe(6)

      currentMockInput.pressKey("e")
      expect(editor.logicalCursor.row).toBe(0)

      currentMockInput.pressKey("f")
      expect(editor.logicalCursor.row).toBe(2)
    })

    it("should not break when empty keyBindings array is provided", async () => {
      const { textarea: editor } = await createTextareaRenderable(currentRenderer, renderOnce, {
        initialValue: "Hello",
        width: 40,
        height: 10,
        keyBindings: [],
      })

      editor.focus()

      currentMockInput.pressArrow("right")
      expect(editor.logicalCursor.col).toBe(1)

      currentMockInput.pressKey("HOME")
      expect(editor.logicalCursor.col).toBe(0)
    })

    it("should document limitation: bound character keys cannot be typed", async () => {
      const { textarea: editor } = await createTextareaRenderable(currentRenderer, renderOnce, {
        initialValue: "",
        width: 40,
        height: 10,
        keyBindings: [
          { name: "h", action: "move-left" },
          { name: "j", action: "move-down" },
          { name: "k", action: "move-up" },
          { name: "l", action: "move-right" },
        ],
      })

      editor.focus()

      currentMockInput.pressKey("h")
      currentMockInput.pressKey("e")
      currentMockInput.pressKey("l")
      currentMockInput.pressKey("l")
      currentMockInput.pressKey("o")

      expect(editor.plainText).toBe("eo")
    })

    it("should allow typing bound characters when using modifier keys for bindings", async () => {
      const { textarea: editor } = await createTextareaRenderable(currentRenderer, renderOnce, {
        initialValue: "",
        width: 40,
        height: 10,
        keyBindings: [
          { name: "h", ctrl: true, action: "move-left" },
          { name: "j", ctrl: true, action: "move-down" },
          { name: "k", ctrl: true, action: "move-up" },
          { name: "l", ctrl: true, action: "move-right" },
        ],
      })

      editor.focus()

      currentMockInput.pressKey("h")
      currentMockInput.pressKey("e")
      currentMockInput.pressKey("l")
      currentMockInput.pressKey("l")
      currentMockInput.pressKey("o")

      expect(editor.plainText).toBe("hello")

      currentMockInput.pressKey("h", { ctrl: true })
      expect(editor.logicalCursor.col).toBe(4)
    })
  })

  describe("Default Word Deletion Keybindings", () => {
    it("should delete word forward with ctrl+d", async () => {
      const { textarea: editor } = await createTextareaRenderable(currentRenderer, renderOnce, {
        initialValue: "hello world test",
        width: 40,
        height: 10,
      })

      editor.focus()

      currentMockInput.pressKey("d", { ctrl: true })
      expect(editor.plainText).toBe("world test")
      expect(editor.logicalCursor.col).toBe(0)

      currentMockInput.pressKey("d", { ctrl: true })
      expect(editor.plainText).toBe("test")
      expect(editor.logicalCursor.col).toBe(0)
    })

    it("should delete word backward with ctrl+w", async () => {
      const { textarea: editor } = await createTextareaRenderable(currentRenderer, renderOnce, {
        initialValue: "hello world test",
        width: 40,
        height: 10,
      })

      editor.focus()
      editor.gotoLineEnd()
      expect(editor.logicalCursor.col).toBe(16)

      currentMockInput.pressKey("w", { ctrl: true })
      expect(editor.plainText).toBe("hello world ")
      expect(editor.logicalCursor.col).toBe(12)

      currentMockInput.pressKey("w", { ctrl: true })
      expect(editor.plainText).toBe("hello ")
      expect(editor.logicalCursor.col).toBe(6)
    })

    it("should delete line with meta+d", async () => {
      const { textarea: editor } = await createTextareaRenderable(currentRenderer, renderOnce, {
        initialValue: "Line 1\nLine 2\nLine 3",
        width: 40,
        height: 10,
      })

      editor.focus()
      editor.gotoLine(1)
      expect(editor.logicalCursor.row).toBe(1)

      currentMockInput.pressKey("d", { meta: true })
      expect(editor.plainText).toBe("Line 1\nLine 3")
      expect(editor.logicalCursor.row).toBe(1)
    })

    it("should delete word forward from middle of word with ctrl+d", async () => {
      const { textarea: editor } = await createTextareaRenderable(currentRenderer, renderOnce, {
        initialValue: "hello world",
        width: 40,
        height: 10,
      })

      editor.focus()
      for (let i = 0; i < 3; i++) {
        editor.moveCursorRight()
      }
      expect(editor.logicalCursor.col).toBe(3)

      currentMockInput.pressKey("d", { ctrl: true })
      expect(editor.plainText).toBe("helworld")
      expect(editor.logicalCursor.col).toBe(3)
    })

    it("should delete word backward from middle of word with ctrl+w", async () => {
      const { textarea: editor } = await createTextareaRenderable(currentRenderer, renderOnce, {
        initialValue: "hello world",
        width: 40,
        height: 10,
      })

      editor.focus()
      for (let i = 0; i < 8; i++) {
        editor.moveCursorRight()
      }
      expect(editor.logicalCursor.col).toBe(8)

      currentMockInput.pressKey("w", { ctrl: true })
      expect(editor.plainText).toBe("hello rld")
      expect(editor.logicalCursor.col).toBe(6)
    })

    it("should delete first line with meta+d", async () => {
      const { textarea: editor } = await createTextareaRenderable(currentRenderer, renderOnce, {
        initialValue: "Line 1\nLine 2\nLine 3",
        width: 40,
        height: 10,
      })

      editor.focus()
      expect(editor.logicalCursor.row).toBe(0)

      currentMockInput.pressKey("d", { meta: true })
      expect(editor.plainText).toBe("Line 2\nLine 3")
      expect(editor.logicalCursor.row).toBe(0)
    })

    it("should delete last line with meta+d", async () => {
      const { textarea: editor } = await createTextareaRenderable(currentRenderer, renderOnce, {
        initialValue: "Line 1\nLine 2\nLine 3",
        width: 40,
        height: 10,
      })

      editor.focus()
      editor.gotoLine(2)
      expect(editor.logicalCursor.row).toBe(2)

      currentMockInput.pressKey("d", { meta: true })
      expect(editor.plainText).toBe("Line 1\nLine 2")
      expect(editor.logicalCursor.row).toBe(1)
    })
  })

  describe("Default Character and Word Movement Keybindings", () => {
    it("should move forward one character with ctrl+f", async () => {
      const { textarea: editor } = await createTextareaRenderable(currentRenderer, renderOnce, {
        initialValue: "hello world",
        width: 40,
        height: 10,
      })

      editor.focus()
      expect(editor.logicalCursor.col).toBe(0)

      currentMockInput.pressKey("f", { ctrl: true })
      expect(editor.logicalCursor.col).toBe(1)

      currentMockInput.pressKey("f", { ctrl: true })
      expect(editor.logicalCursor.col).toBe(2)

      currentMockInput.pressKey("f", { ctrl: true })
      expect(editor.logicalCursor.col).toBe(3)
    })

    it("should move backward one character with ctrl+b", async () => {
      const { textarea: editor } = await createTextareaRenderable(currentRenderer, renderOnce, {
        initialValue: "hello world",
        width: 40,
        height: 10,
      })

      editor.focus()
      editor.gotoLineEnd()
      expect(editor.logicalCursor.col).toBe(11)

      currentMockInput.pressKey("b", { ctrl: true })
      expect(editor.logicalCursor.col).toBe(10)

      currentMockInput.pressKey("b", { ctrl: true })
      expect(editor.logicalCursor.col).toBe(9)

      currentMockInput.pressKey("b", { ctrl: true })
      expect(editor.logicalCursor.col).toBe(8)
    })

    it("should move forward one word with meta+f", async () => {
      const { textarea: editor } = await createTextareaRenderable(currentRenderer, renderOnce, {
        initialValue: "hello world test",
        width: 40,
        height: 10,
      })

      editor.focus()
      expect(editor.logicalCursor.col).toBe(0)

      currentMockInput.pressKey("f", { meta: true })
      expect(editor.logicalCursor.col).toBe(6)

      currentMockInput.pressKey("f", { meta: true })
      expect(editor.logicalCursor.col).toBe(12)

      currentMockInput.pressKey("f", { meta: true })
      expect(editor.logicalCursor.col).toBe(16)
    })

    it("should move backward one word with meta+b", async () => {
      const { textarea: editor } = await createTextareaRenderable(currentRenderer, renderOnce, {
        initialValue: "hello world test",
        width: 40,
        height: 10,
      })

      editor.focus()
      editor.gotoLineEnd()
      expect(editor.logicalCursor.col).toBe(16)

      currentMockInput.pressKey("b", { meta: true })
      expect(editor.logicalCursor.col).toBe(12)

      currentMockInput.pressKey("b", { meta: true })
      expect(editor.logicalCursor.col).toBe(6)

      currentMockInput.pressKey("b", { meta: true })
      expect(editor.logicalCursor.col).toBe(0)
    })

    it("should not insert 'f' when using ctrl+f for movement", async () => {
      const { textarea: editor } = await createTextareaRenderable(currentRenderer, renderOnce, {
        initialValue: "test",
        width: 40,
        height: 10,
      })

      editor.focus()
      const before = editor.plainText

      currentMockInput.pressKey("f", { ctrl: true })
      expect(editor.plainText).toBe(before)
      expect(editor.logicalCursor.col).toBe(1)
    })

    it("should not insert 'b' when using ctrl+b for movement", async () => {
      const { textarea: editor } = await createTextareaRenderable(currentRenderer, renderOnce, {
        initialValue: "test",
        width: 40,
        height: 10,
      })

      editor.focus()
      editor.gotoLineEnd()
      const before = editor.plainText

      currentMockInput.pressKey("b", { ctrl: true })
      expect(editor.plainText).toBe(before)
      expect(editor.logicalCursor.col).toBe(3)
    })

    it("should combine ctrl+f and ctrl+b for character navigation", async () => {
      const { textarea: editor } = await createTextareaRenderable(currentRenderer, renderOnce, {
        initialValue: "hello",
        width: 40,
        height: 10,
      })

      editor.focus()

      currentMockInput.pressKey("f", { ctrl: true })
      currentMockInput.pressKey("f", { ctrl: true })
      expect(editor.logicalCursor.col).toBe(2)

      currentMockInput.pressKey("b", { ctrl: true })
      expect(editor.logicalCursor.col).toBe(1)

      currentMockInput.pressKey("f", { ctrl: true })
      currentMockInput.pressKey("f", { ctrl: true })
      currentMockInput.pressKey("f", { ctrl: true })
      expect(editor.logicalCursor.col).toBe(4)
    })

    it("should combine meta+f and meta+b for word navigation", async () => {
      const { textarea: editor } = await createTextareaRenderable(currentRenderer, renderOnce, {
        initialValue: "one two three four",
        width: 40,
        height: 10,
      })

      editor.focus()

      currentMockInput.pressKey("f", { meta: true })
      expect(editor.logicalCursor.col).toBe(4)

      currentMockInput.pressKey("f", { meta: true })
      expect(editor.logicalCursor.col).toBe(8)

      currentMockInput.pressKey("b", { meta: true })
      expect(editor.logicalCursor.col).toBe(4)

      currentMockInput.pressKey("b", { meta: true })
      expect(editor.logicalCursor.col).toBe(0)
    })
  })

<<<<<<< HEAD
  describe("Line Home/End Wrap Behavior", () => {
    it("should wrap to end of previous line when at start of line", async () => {
=======
  describe("Key Aliases", () => {
    it("should support binding 'enter' alias which maps to 'return'", async () => {
      const { textarea: editor } = await createTextareaRenderable(currentRenderer, renderOnce, {
        initialValue: "Hello",
        width: 40,
        height: 10,
        keyBindings: [{ name: "enter", action: "buffer-home" }],
      })

      editor.focus()
      editor.gotoLine(9999)

      // When user binds "enter", and "return" key is pressed (the actual Enter key)
      // it should work due to the default alias enter->return
      currentMockInput.pressEnter()
      expect(editor.logicalCursor.row).toBe(0)
      expect(editor.logicalCursor.col).toBe(0)
    })

    it("should allow binding 'return' directly", async () => {
      const { textarea: editor } = await createTextareaRenderable(currentRenderer, renderOnce, {
        initialValue: "Hello",
        width: 40,
        height: 10,
        keyBindings: [{ name: "return", action: "buffer-home" }],
      })

      editor.focus()
      editor.gotoLine(9999)

      currentMockInput.pressEnter()
      expect(editor.logicalCursor.row).toBe(0)
      expect(editor.logicalCursor.col).toBe(0)
    })

    it("should support custom aliases via keyAliasMap", async () => {
>>>>>>> 04ea4c04
      const { textarea: editor } = await createTextareaRenderable(currentRenderer, renderOnce, {
        initialValue: "Line 1\nLine 2",
        width: 40,
        height: 10,
<<<<<<< HEAD
      })

      editor.focus()
      editor.gotoLine(1)
      expect(editor.logicalCursor).toMatchObject({ row: 1, col: 0 })

      editor.gotoLineHome()
      expect(editor.logicalCursor).toMatchObject({ row: 0, col: 6 })
    })

    it("should wrap to start of next line when at end of line", async () => {
=======
        keyBindings: [{ name: "myenter", action: "buffer-home" }],
        keyAliasMap: { myenter: "return" },
      })

      editor.focus()
      editor.gotoLine(9999)

      // Pressing Enter key (which comes in as "return") should trigger buffer-home
      // because "myenter" is aliased to "return"
      currentMockInput.pressEnter()
      expect(editor.logicalCursor.row).toBe(0)
      expect(editor.logicalCursor.col).toBe(0)
    })

    it("should merge custom aliases with defaults", async () => {
      const { textarea: editor } = await createTextareaRenderable(currentRenderer, renderOnce, {
        initialValue: "Hello",
        width: 40,
        height: 10,
        keyBindings: [
          { name: "enter", action: "buffer-home" },
          { name: "customkey", action: "line-end" },
        ],
        keyAliasMap: { customkey: "e", enter: "return" },
      })

      editor.focus()

      // Default alias should still work (enter -> return)
      currentMockInput.pressEnter()
      expect(editor.logicalCursor.row).toBe(0)
      expect(editor.logicalCursor.col).toBe(0)

      // Custom alias should work (customkey -> e)
      currentMockInput.pressKey("e")
      expect(editor.logicalCursor.col).toBe(5)
    })

    it("should update aliases dynamically with setter", async () => {
>>>>>>> 04ea4c04
      const { textarea: editor } = await createTextareaRenderable(currentRenderer, renderOnce, {
        initialValue: "Line 1\nLine 2",
        width: 40,
        height: 10,
<<<<<<< HEAD
      })

      editor.focus()
      editor.gotoLineEnd()
      expect(editor.logicalCursor).toMatchObject({ row: 0, col: 6 })

      editor.gotoLineEnd()
      expect(editor.logicalCursor).toMatchObject({ row: 1, col: 0 })
    })

    it("should stay at buffer boundaries", async () => {
=======
        keyBindings: [{ name: "mykey", action: "buffer-home" }],
      })

      editor.focus()
      editor.gotoLine(9999)
      expect(editor.logicalCursor.row).toBe(1)

      // Initially "mykey" doesn't map to "return", so Enter won't trigger buffer-home
      currentMockInput.pressEnter()
      expect(editor.plainText).toBe("Line 1\nLine 2\n") // newline was inserted

      // Set alias to map "mykey" to "return"
      editor.keyAliasMap = { mykey: "return" }

      // Now remove the newline we just added
      editor.deleteCharBackward()

      // Now pressing Enter should trigger buffer-home
      currentMockInput.pressEnter()
      expect(editor.logicalCursor.row).toBe(0)
      expect(editor.logicalCursor.col).toBe(0)
    })

    it("should handle aliases with modifiers", async () => {
>>>>>>> 04ea4c04
      const { textarea: editor } = await createTextareaRenderable(currentRenderer, renderOnce, {
        initialValue: "Line 1\nLine 2",
        width: 40,
        height: 10,
<<<<<<< HEAD
      })

      editor.focus()
      editor.gotoLineHome()
      expect(editor.logicalCursor).toMatchObject({ row: 0, col: 0 })

      editor.gotoLine(1)
      editor.gotoLineEnd()
      editor.gotoLineEnd()
      expect(editor.logicalCursor).toMatchObject({ row: 1, col: 6 })
=======
        keyBindings: [{ name: "enter", meta: true, action: "buffer-home" }],
      })

      editor.focus()
      editor.gotoLine(9999)
      expect(editor.logicalCursor.row).toBe(1)

      // Meta+Enter should trigger buffer-home due to alias (enter -> return)
      currentMockInput.pressEnter({ meta: true })
      expect(editor.logicalCursor.row).toBe(0)
      expect(editor.logicalCursor.col).toBe(0)
>>>>>>> 04ea4c04
    })
  })
})<|MERGE_RESOLUTION|>--- conflicted
+++ resolved
@@ -1971,11 +1971,50 @@
       expect(editor.logicalCursor.col).toBe(0)
     })
   })
-
-<<<<<<< HEAD
+  
   describe("Line Home/End Wrap Behavior", () => {
     it("should wrap to end of previous line when at start of line", async () => {
-=======
+      const { textarea: editor } = await createTextareaRenderable(currentRenderer, renderOnce, {
+        initialValue: "Line 1\nLine 2",
+        width: 40,
+        height: 10,
+      })
+      editor.focus()
+      editor.gotoLine(1)
+      expect(editor.logicalCursor).toMatchObject({ row: 1, col: 0 })
+      editor.gotoLineHome()
+      expect(editor.logicalCursor).toMatchObject({ row: 0, col: 6 })
+    })
+    
+    it("should wrap to start of next line when at end of line", async () => {
+      const { textarea: editor } = await createTextareaRenderable(currentRenderer, renderOnce, {
+        initialValue: "Line 1\nLine 2",
+        width: 40,
+        height: 10,
+      })
+      editor.focus()
+      editor.gotoLineEnd()
+      expect(editor.logicalCursor).toMatchObject({ row: 0, col: 6 })
+      editor.gotoLineEnd()
+      expect(editor.logicalCursor).toMatchObject({ row: 1, col: 0 })
+    })
+    
+    it("should stay at buffer boundaries", async () => {
+      const { textarea: editor } = await createTextareaRenderable(currentRenderer, renderOnce, {
+        initialValue: "Line 1\nLine 2",
+        width: 40,
+        height: 10,
+      })
+      editor.focus()
+      editor.gotoLineHome()
+      expect(editor.logicalCursor).toMatchObject({ row: 0, col: 0 })
+      editor.gotoLine(1)
+      editor.gotoLineEnd()
+      editor.gotoLineEnd()
+      expect(editor.logicalCursor).toMatchObject({ row: 1, col: 6 })
+    })
+  })
+  
   describe("Key Aliases", () => {
     it("should support binding 'enter' alias which maps to 'return'", async () => {
       const { textarea: editor } = await createTextareaRenderable(currentRenderer, renderOnce, {
@@ -1984,17 +2023,15 @@
         height: 10,
         keyBindings: [{ name: "enter", action: "buffer-home" }],
       })
-
       editor.focus()
       editor.gotoLine(9999)
-
       // When user binds "enter", and "return" key is pressed (the actual Enter key)
       // it should work due to the default alias enter->return
       currentMockInput.pressEnter()
       expect(editor.logicalCursor.row).toBe(0)
       expect(editor.logicalCursor.col).toBe(0)
     })
-
+    
     it("should allow binding 'return' directly", async () => {
       const { textarea: editor } = await createTextareaRenderable(currentRenderer, renderOnce, {
         initialValue: "Hello",
@@ -2002,48 +2039,30 @@
         height: 10,
         keyBindings: [{ name: "return", action: "buffer-home" }],
       })
-
       editor.focus()
       editor.gotoLine(9999)
-
       currentMockInput.pressEnter()
       expect(editor.logicalCursor.row).toBe(0)
       expect(editor.logicalCursor.col).toBe(0)
     })
-
+    
     it("should support custom aliases via keyAliasMap", async () => {
->>>>>>> 04ea4c04
       const { textarea: editor } = await createTextareaRenderable(currentRenderer, renderOnce, {
         initialValue: "Line 1\nLine 2",
         width: 40,
         height: 10,
-<<<<<<< HEAD
-      })
-
-      editor.focus()
-      editor.gotoLine(1)
-      expect(editor.logicalCursor).toMatchObject({ row: 1, col: 0 })
-
-      editor.gotoLineHome()
-      expect(editor.logicalCursor).toMatchObject({ row: 0, col: 6 })
-    })
-
-    it("should wrap to start of next line when at end of line", async () => {
-=======
         keyBindings: [{ name: "myenter", action: "buffer-home" }],
         keyAliasMap: { myenter: "return" },
       })
-
       editor.focus()
       editor.gotoLine(9999)
-
       // Pressing Enter key (which comes in as "return") should trigger buffer-home
       // because "myenter" is aliased to "return"
       currentMockInput.pressEnter()
       expect(editor.logicalCursor.row).toBe(0)
       expect(editor.logicalCursor.col).toBe(0)
     })
-
+    
     it("should merge custom aliases with defaults", async () => {
       const { textarea: editor } = await createTextareaRenderable(currentRenderer, renderOnce, {
         initialValue: "Hello",
@@ -2055,91 +2074,53 @@
         ],
         keyAliasMap: { customkey: "e", enter: "return" },
       })
-
-      editor.focus()
-
+      editor.focus()
       // Default alias should still work (enter -> return)
       currentMockInput.pressEnter()
       expect(editor.logicalCursor.row).toBe(0)
       expect(editor.logicalCursor.col).toBe(0)
-
       // Custom alias should work (customkey -> e)
       currentMockInput.pressKey("e")
       expect(editor.logicalCursor.col).toBe(5)
     })
-
+    
     it("should update aliases dynamically with setter", async () => {
->>>>>>> 04ea4c04
       const { textarea: editor } = await createTextareaRenderable(currentRenderer, renderOnce, {
         initialValue: "Line 1\nLine 2",
         width: 40,
         height: 10,
-<<<<<<< HEAD
-      })
-
-      editor.focus()
-      editor.gotoLineEnd()
-      expect(editor.logicalCursor).toMatchObject({ row: 0, col: 6 })
-
-      editor.gotoLineEnd()
-      expect(editor.logicalCursor).toMatchObject({ row: 1, col: 0 })
-    })
-
-    it("should stay at buffer boundaries", async () => {
-=======
         keyBindings: [{ name: "mykey", action: "buffer-home" }],
       })
-
       editor.focus()
       editor.gotoLine(9999)
       expect(editor.logicalCursor.row).toBe(1)
-
       // Initially "mykey" doesn't map to "return", so Enter won't trigger buffer-home
       currentMockInput.pressEnter()
       expect(editor.plainText).toBe("Line 1\nLine 2\n") // newline was inserted
-
       // Set alias to map "mykey" to "return"
       editor.keyAliasMap = { mykey: "return" }
-
       // Now remove the newline we just added
       editor.deleteCharBackward()
-
       // Now pressing Enter should trigger buffer-home
       currentMockInput.pressEnter()
       expect(editor.logicalCursor.row).toBe(0)
       expect(editor.logicalCursor.col).toBe(0)
     })
-
+    
     it("should handle aliases with modifiers", async () => {
->>>>>>> 04ea4c04
       const { textarea: editor } = await createTextareaRenderable(currentRenderer, renderOnce, {
         initialValue: "Line 1\nLine 2",
         width: 40,
         height: 10,
-<<<<<<< HEAD
-      })
-
-      editor.focus()
-      editor.gotoLineHome()
-      expect(editor.logicalCursor).toMatchObject({ row: 0, col: 0 })
-
-      editor.gotoLine(1)
-      editor.gotoLineEnd()
-      editor.gotoLineEnd()
-      expect(editor.logicalCursor).toMatchObject({ row: 1, col: 6 })
-=======
         keyBindings: [{ name: "enter", meta: true, action: "buffer-home" }],
       })
-
       editor.focus()
       editor.gotoLine(9999)
       expect(editor.logicalCursor.row).toBe(1)
-
       // Meta+Enter should trigger buffer-home due to alias (enter -> return)
       currentMockInput.pressEnter({ meta: true })
       expect(editor.logicalCursor.row).toBe(0)
       expect(editor.logicalCursor.col).toBe(0)
->>>>>>> 04ea4c04
     })
   })
 })