--- conflicted
+++ resolved
@@ -2,11 +2,8 @@
 import { createTestRenderer, type TestRenderer, type MockMouse } from "../testing/test-renderer"
 import { ScrollBoxRenderable } from "../renderables/ScrollBox"
 import { BoxRenderable } from "../renderables/Box"
-<<<<<<< HEAD
 import { TextRenderable } from "../renderables/Text"
 import { MacOSScrollAccel } from "../lib/scroll-acceleration"
-=======
->>>>>>> 71c846b9
 
 let testRenderer: TestRenderer
 let mockMouse: MockMouse
