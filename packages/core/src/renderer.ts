import { ANSI } from "./ansi"
import { Renderable, RootRenderable } from "./Renderable"
import {
  type CursorStyle,
  DebugOverlayCorner,
  type RenderContext,
  type ViewportBounds,
  type WidthMethod,
} from "./types"
import { RGBA, parseColor, type ColorInput } from "./lib/RGBA"
import type { Pointer } from "bun:ffi"
import { OptimizedBuffer } from "./buffer"
import { resolveRenderLib, type RenderLib } from "./zig"
import { TerminalConsole, type ConsoleOptions, capture } from "./console"
import { MouseParser, type MouseEventType, type RawMouseEvent, type ScrollInfo } from "./lib/parse.mouse"
import { Selection } from "./lib/selection"
import { EventEmitter } from "events"
import { destroySingleton, hasSingleton, singleton } from "./lib/singleton"
import { getObjectsInViewport } from "./lib/objects-in-viewport"
import { KeyHandler, InternalKeyHandler } from "./lib/KeyHandler"
import { StdinBuffer } from "./lib/stdin-buffer"
import { env, registerEnvVar } from "./lib/env"
import { getTreeSitterClient } from "./lib/tree-sitter"
import {
  createTerminalPalette,
  type TerminalPaletteDetector,
  type TerminalColors,
  type GetPaletteOptions,
} from "./lib/terminal-palette"
import {
  isCapabilityResponse,
  isPixelResolutionResponse,
  parsePixelResolution,
} from "./lib/terminal-capability-detection"

registerEnvVar({
  name: "OTUI_DUMP_CAPTURES",
  description: "Dump captured output when the renderer exits.",
  type: "boolean",
  default: false,
})

registerEnvVar({
  name: "OTUI_NO_NATIVE_RENDER",
  description: "Disable native rendering. This will not actually output ansi and is useful for debugging.",
  type: "boolean",
  default: false,
})

registerEnvVar({
  name: "OTUI_USE_ALTERNATE_SCREEN",
  description: "Whether to use the console. Will not capture console output if set to false.",
  type: "boolean",
  default: true,
})

registerEnvVar({
  name: "OTUI_OVERRIDE_STDOUT",
  description: "Override the stdout stream. This is useful for debugging.",
  type: "boolean",
  default: true,
})

export interface CliRendererConfig {
  stdin?: NodeJS.ReadStream
  stdout?: NodeJS.WriteStream
  exitOnCtrlC?: boolean
  debounceDelay?: number
  targetFps?: number
  memorySnapshotInterval?: number
  useThread?: boolean
  gatherStats?: boolean
  maxStatSamples?: number
  consoleOptions?: ConsoleOptions
  postProcessFns?: ((buffer: OptimizedBuffer, deltaTime: number) => void)[]
  enableMouseMovement?: boolean
  useMouse?: boolean
  useAlternateScreen?: boolean
  useConsole?: boolean
  experimental_splitHeight?: number
  useKittyKeyboard?: boolean
  backgroundColor?: ColorInput
  openConsoleOnError?: boolean
<<<<<<< HEAD
  onDestroy?: () => void
=======
  prependInputHandlers?: ((sequence: string) => boolean)[]
>>>>>>> 10a871d4
}

export type PixelResolution = {
  width: number
  height: number
}

export class MouseEvent {
  public readonly type: MouseEventType
  public readonly button: number
  public readonly x: number
  public readonly y: number
  public readonly source?: Renderable
  public readonly modifiers: {
    shift: boolean
    alt: boolean
    ctrl: boolean
  }
  public readonly scroll?: ScrollInfo
  public readonly target: Renderable | null
  public readonly isSelecting?: boolean
  private _propagationStopped: boolean = false
  private _defaultPrevented: boolean = false

  public get propagationStopped(): boolean {
    return this._propagationStopped
  }

  public get defaultPrevented(): boolean {
    return this._defaultPrevented
  }

  constructor(target: Renderable | null, attributes: RawMouseEvent & { source?: Renderable; isSelecting?: boolean }) {
    this.target = target
    this.type = attributes.type
    this.button = attributes.button
    this.x = attributes.x
    this.y = attributes.y
    this.modifiers = attributes.modifiers
    this.scroll = attributes.scroll
    this.source = attributes.source
    this.isSelecting = attributes.isSelecting
  }

  public stopPropagation(): void {
    this._propagationStopped = true
  }

  public preventDefault(): void {
    this._defaultPrevented = true
  }
}

export enum MouseButton {
  LEFT = 0,
  MIDDLE = 1,
  RIGHT = 2,
  WHEEL_UP = 4,
  WHEEL_DOWN = 5,
}

singleton("ProcessExitSignals", () => {
  ;["SIGINT", "SIGTERM", "SIGQUIT", "SIGABRT"].forEach((signal) => {
    process.on(signal, () => {
      process.exit()
    })
  })
})

const rendererTracker = singleton("RendererTracker", () => {
  const renderers = new Set<CliRenderer>()
  return {
    addRenderer: (renderer: CliRenderer) => {
      renderers.add(renderer)
    },
    removeRenderer: (renderer: CliRenderer) => {
      renderers.delete(renderer)
      if (renderers.size === 0) {
        process.stdin.pause()

        if (hasSingleton("tree-sitter-client")) {
          getTreeSitterClient().destroy()
          destroySingleton("tree-sitter-client")
        }
      }
    },
  }
})

export async function createCliRenderer(config: CliRendererConfig = {}): Promise<CliRenderer> {
  if (process.argv.includes("--delay-start")) {
    await new Promise((resolve) => setTimeout(resolve, 5000))
  }
  const stdin = config.stdin || process.stdin
  const stdout = config.stdout || process.stdout

  const width = stdout.columns || 80
  const height = stdout.rows || 24
  const renderHeight =
    config.experimental_splitHeight && config.experimental_splitHeight > 0 ? config.experimental_splitHeight : height

  const ziglib = resolveRenderLib()
  const rendererPtr = ziglib.createRenderer(width, renderHeight)
  if (!rendererPtr) {
    throw new Error("Failed to create renderer")
  }
  if (config.useThread === undefined) {
    config.useThread = true
  }

  // Disable threading on linux because there currently is currently an issue
  // might be just a missing dependency for the build or something, but threads crash on linux
  if (process.platform === "linux") {
    config.useThread = false
  }
  ziglib.setUseThread(rendererPtr, config.useThread)

  const useKittyKeyboard = config.useKittyKeyboard ?? true
  ziglib.setUseKittyKeyboard(rendererPtr, useKittyKeyboard)

  const renderer = new CliRenderer(ziglib, rendererPtr, stdin, stdout, width, height, config)
  await renderer.setupTerminal()
  return renderer
}

export enum CliRenderEvents {
  DEBUG_OVERLAY_TOGGLE = "debugOverlay:toggle",
}

export enum RendererControlState {
  IDLE = "idle",
  AUTO_STARTED = "auto_started",
  EXPLICIT_STARTED = "explicit_started",
  EXPLICIT_PAUSED = "explicit_paused",
  EXPLICIT_SUSPENDED = "explicit_suspended",
  EXPLICIT_STOPPED = "explicit_stopped",
}

export class CliRenderer extends EventEmitter implements RenderContext {
  private static animationFrameId = 0
  private lib: RenderLib
  public rendererPtr: Pointer
  public stdin: NodeJS.ReadStream
  private stdout: NodeJS.WriteStream
  private exitOnCtrlC: boolean
  private _isDestroyed: boolean = false
  public nextRenderBuffer: OptimizedBuffer
  public currentRenderBuffer: OptimizedBuffer
  private _isRunning: boolean = false
  private targetFps: number = 30
  private automaticMemorySnapshot: boolean = false
  private memorySnapshotInterval: number
  private memorySnapshotTimer: Timer | null = null
  private lastMemorySnapshot: { heapUsed: number; heapTotal: number; arrayBuffers: number } = {
    heapUsed: 0,
    heapTotal: 0,
    arrayBuffers: 0,
  }
  public readonly root: RootRenderable
  public width: number
  public height: number
  private _useThread: boolean = false
  private gatherStats: boolean = false
  private frameTimes: number[] = []
  private maxStatSamples: number = 300
  private postProcessFns: ((buffer: OptimizedBuffer, deltaTime: number) => void)[] = []
  private backgroundColor: RGBA = RGBA.fromInts(0, 0, 0, 0)
  private waitingForPixelResolution: boolean = false

  private rendering: boolean = false
  private renderingNative: boolean = false
  private renderTimeout: Timer | null = null
  private lastTime: number = 0
  private frameCount: number = 0
  private lastFpsTime: number = 0
  private currentFps: number = 0
  private targetFrameTime: number = 0
  private immediateRerenderRequested: boolean = false
  private updateScheduled: boolean = false

  private liveRequestCounter: number = 0
  private _controlState: RendererControlState = RendererControlState.IDLE

  private frameCallbacks: ((deltaTime: number) => Promise<void>)[] = []
  private renderStats: {
    frameCount: number
    fps: number
    renderTime?: number
    frameCallbackTime: number
  } = {
    frameCount: 0,
    fps: 0,
    renderTime: 0,
    frameCallbackTime: 0,
  }
  public debugOverlay = {
    enabled: false,
    corner: DebugOverlayCorner.bottomRight,
  }

  private _console: TerminalConsole
  private _resolution: PixelResolution | null = null
  private _keyHandler: InternalKeyHandler
  private _stdinBuffer: StdinBuffer

  private animationRequest: Map<number, FrameRequestCallback> = new Map()

  private resizeTimeoutId: ReturnType<typeof setTimeout> | null = null
  private resizeDebounceDelay: number = 100

  private enableMouseMovement: boolean = false
  private _useMouse: boolean = true
  private _useAlternateScreen: boolean = env.OTUI_USE_ALTERNATE_SCREEN
  private _suspendedMouseEnabled: boolean = false
  private _previousControlState: RendererControlState = RendererControlState.IDLE
  private capturedRenderable?: Renderable
  private lastOverRenderableNum: number = 0
  private lastOverRenderable?: Renderable

  private currentSelection: Selection | null = null
  private selectionContainers: Renderable[] = []

  private _splitHeight: number = 0
  private renderOffset: number = 0

  private _terminalWidth: number = 0
  private _terminalHeight: number = 0
  private _terminalIsSetup: boolean = false

  private realStdoutWrite: (chunk: any, encoding?: any, callback?: any) => boolean
  private captureCallback: () => void = () => {
    if (this._splitHeight > 0) {
      this.requestRender()
    }
  }

  private _useConsole: boolean = true
  private mouseParser: MouseParser = new MouseParser()
  private sigwinchHandler: () => void = (() => {
    const width = this.stdout.columns || 80
    const height = this.stdout.rows || 24
    this.handleResize(width, height)
  }).bind(this)
  private _capabilities: any | null = null
  private _latestPointer: { x: number; y: number } = { x: 0, y: 0 }

  private _currentFocusedRenderable: Renderable | null = null
  private lifecyclePasses: Set<Renderable> = new Set()
  private _openConsoleOnError: boolean = true
  private _paletteDetector: TerminalPaletteDetector | null = null
  private _cachedPalette: TerminalColors | null = null
  private _paletteDetectionPromise: Promise<TerminalColors> | null = null
  private _onDestroy?: () => void

  private inputHandlers: ((sequence: string) => boolean)[] = []
  private prependedInputHandlers: ((sequence: string) => boolean)[] = []

  private handleError: (error: Error) => void = ((error: Error) => {
    console.error(error)

    if (this._openConsoleOnError) {
      this.console.show()
    }
  }).bind(this)

  private dumpOutputCache(optionalMessage: string = ""): void {
    const cachedLogs = this.console.getCachedLogs()
    const capturedOutput = capture.claimOutput()

    if (capturedOutput.length > 0 || cachedLogs.length > 0) {
      this.realStdoutWrite.call(this.stdout, optionalMessage)
    }

    if (cachedLogs.length > 0) {
      this.realStdoutWrite.call(this.stdout, "Console cache:\n")
      this.realStdoutWrite.call(this.stdout, cachedLogs)
    }

    if (capturedOutput.length > 0) {
      this.realStdoutWrite.call(this.stdout, "\nCaptured output:\n")
      this.realStdoutWrite.call(this.stdout, capturedOutput + "\n")
    }

    this.realStdoutWrite.call(this.stdout, ANSI.reset)
  }

  private exitHandler: () => void = (() => {
    this.destroy()
    if (env.OTUI_DUMP_CAPTURES) {
      Bun.sleep(100).then(() => {
        this.dumpOutputCache("=== CAPTURED OUTPUT ===\n")
      })
    }
  }).bind(this)

  private warningHandler: (warning: any) => void = ((warning: any) => {
    console.warn(JSON.stringify(warning.message, null, 2))
  }).bind(this)

  public get controlState(): RendererControlState {
    return this._controlState
  }

  constructor(
    lib: RenderLib,
    rendererPtr: Pointer,
    stdin: NodeJS.ReadStream,
    stdout: NodeJS.WriteStream,
    width: number,
    height: number,
    config: CliRendererConfig = {},
  ) {
    super()

    rendererTracker.addRenderer(this)

    this.stdin = stdin
    this.stdout = stdout
    this.realStdoutWrite = stdout.write
    this.lib = lib
    this._terminalWidth = stdout.columns
    this._terminalHeight = stdout.rows
    this.width = width
    this.height = height
    this._useThread = config.useThread === undefined ? false : config.useThread
    this._splitHeight = config.experimental_splitHeight || 0

    if (this._splitHeight > 0) {
      capture.on("write", this.captureCallback)
      this.renderOffset = height - this._splitHeight
      this.height = this._splitHeight
      lib.setRenderOffset(rendererPtr, this.renderOffset)
    }

    this.rendererPtr = rendererPtr
    this.exitOnCtrlC = config.exitOnCtrlC === undefined ? true : config.exitOnCtrlC
    this.resizeDebounceDelay = config.debounceDelay || 100
    this.targetFps = config.targetFps || 30
    this.memorySnapshotInterval = config.memorySnapshotInterval ?? 0
    this.gatherStats = config.gatherStats || false
    this.maxStatSamples = config.maxStatSamples || 300
    this.enableMouseMovement = config.enableMouseMovement || true
    this._useMouse = config.useMouse ?? true
    this._useAlternateScreen = config.useAlternateScreen ?? env.OTUI_USE_ALTERNATE_SCREEN
    this.nextRenderBuffer = this.lib.getNextBuffer(this.rendererPtr)
    this.currentRenderBuffer = this.lib.getCurrentBuffer(this.rendererPtr)
    this.postProcessFns = config.postProcessFns || []
    this.prependedInputHandlers = config.prependInputHandlers || []

    this.root = new RootRenderable(this)

    if (this.memorySnapshotInterval > 0) {
      this.startMemorySnapshotTimer()
    }

    if (env.OTUI_OVERRIDE_STDOUT) {
      this.stdout.write = this.interceptStdoutWrite.bind(this)
    }

    // Handle terminal resize
    process.on("SIGWINCH", this.sigwinchHandler)

    process.on("warning", this.warningHandler)

    process.on("uncaughtException", this.handleError)
    process.on("unhandledRejection", this.handleError)
    process.on("exit", this.exitHandler)

    this._keyHandler = new InternalKeyHandler(config.useKittyKeyboard ?? true)
    this._keyHandler.on("keypress", (event) => {
      if (this.exitOnCtrlC && event.name === "c" && event.ctrl) {
        process.nextTick(() => {
          this.destroy()
        })
        return
      }
    })

    this._stdinBuffer = new StdinBuffer({ timeout: 5 })

    this._console = new TerminalConsole(this, config.consoleOptions)
    this.useConsole = config.useConsole ?? true
    this._openConsoleOnError = config.openConsoleOnError ?? process.env.NODE_ENV !== "production"
    this._onDestroy = config.onDestroy

    global.requestAnimationFrame = (callback: FrameRequestCallback) => {
      const id = CliRenderer.animationFrameId++
      this.animationRequest.set(id, callback)
      this.requestLive()
      return id
    }
    global.cancelAnimationFrame = (handle: number) => {
      this.animationRequest.delete(handle)
    }

    const window = global.window
    if (!window) {
      global.window = {} as Window & typeof globalThis
    }
    global.window.requestAnimationFrame = requestAnimationFrame

    // Prevents output from being written to the terminal, useful for debugging
    if (env.OTUI_NO_NATIVE_RENDER) {
      this.renderNative = () => {
        if (this._splitHeight > 0) {
          this.flushStdoutCache(this._splitHeight)
        }
      }
    }

    this.setupInput()
  }

  public get isDestroyed(): boolean {
    return this._isDestroyed
  }

  public registerLifecyclePass(renderable: Renderable) {
    this.lifecyclePasses.add(renderable)
  }

  public unregisterLifecyclePass(renderable: Renderable) {
    this.lifecyclePasses.delete(renderable)
  }

  public getLifecyclePasses() {
    return this.lifecyclePasses
  }

  public get currentFocusedRenderable(): Renderable | null {
    return this._currentFocusedRenderable
  }

  public focusRenderable(renderable: Renderable) {
    if (this._currentFocusedRenderable === renderable) return

    if (this._currentFocusedRenderable) {
      this._currentFocusedRenderable.blur()
    }

    this._currentFocusedRenderable = renderable
  }

  public addToHitGrid(x: number, y: number, width: number, height: number, id: number) {
    if (id !== this.capturedRenderable?.num) {
      this.lib.addToHitGrid(this.rendererPtr, x, y, width, height, id)
    }
  }

  public get widthMethod(): WidthMethod {
    const caps = this.capabilities
    return caps?.unicode === "wcwidth" ? "wcwidth" : "unicode"
  }

  private writeOut(chunk: any, encoding?: any, callback?: any): boolean {
    return this.realStdoutWrite.call(this.stdout, chunk, encoding, callback)
  }

  public requestRender() {
    if (
      !this.rendering &&
      !this.updateScheduled &&
      !this._isRunning &&
      this._controlState !== RendererControlState.EXPLICIT_SUSPENDED
    ) {
      this.updateScheduled = true
      process.nextTick(() => {
        this.loop()
        this.updateScheduled = false
      })
    }
  }

  public get useConsole(): boolean {
    return this._useConsole
  }

  public set useConsole(value: boolean) {
    this._useConsole = value
    if (value) {
      this.console.activate()
    } else {
      this.console.deactivate()
    }
  }

  public get isRunning(): boolean {
    return this._isRunning
  }

  public get resolution(): PixelResolution | null {
    return this._resolution
  }

  public get console(): TerminalConsole {
    return this._console
  }

  public get keyInput(): KeyHandler {
    return this._keyHandler
  }

  public get _internalKeyInput(): InternalKeyHandler {
    return this._keyHandler
  }

  public get terminalWidth(): number {
    return this._terminalWidth
  }

  public get terminalHeight(): number {
    return this._terminalHeight
  }

  public get useThread(): boolean {
    return this._useThread
  }

  public get useMouse(): boolean {
    return this._useMouse
  }

  public set useMouse(useMouse: boolean) {
    if (this._useMouse === useMouse) return // No change needed

    this._useMouse = useMouse

    if (useMouse) {
      this.enableMouse()
    } else {
      this.disableMouse()
    }
  }

  public get experimental_splitHeight(): number {
    return this._splitHeight
  }

  public get liveRequestCount(): number {
    return this.liveRequestCounter
  }

  public get currentControlState(): string {
    return this._controlState
  }

  public get capabilities(): any | null {
    return this._capabilities
  }

  public get useKittyKeyboard(): boolean {
    return this.lib.getUseKittyKeyboard(this.rendererPtr)
  }

  public set useKittyKeyboard(use: boolean) {
    this.lib.setUseKittyKeyboard(this.rendererPtr, use)
  }

  public set experimental_splitHeight(splitHeight: number) {
    if (splitHeight < 0) splitHeight = 0

    const prevSplitHeight = this._splitHeight

    if (splitHeight > 0) {
      this._splitHeight = splitHeight
      this.renderOffset = this._terminalHeight - this._splitHeight
      this.height = this._splitHeight

      if (prevSplitHeight === 0) {
        this.useConsole = false
        capture.on("write", this.captureCallback)
        const freedLines = this._terminalHeight - this._splitHeight
        const scrollDown = ANSI.scrollDown(freedLines)
        this.writeOut(scrollDown)
      } else if (prevSplitHeight > this._splitHeight) {
        const freedLines = prevSplitHeight - this._splitHeight
        const scrollDown = ANSI.scrollDown(freedLines)
        this.writeOut(scrollDown)
      } else if (prevSplitHeight < this._splitHeight) {
        const additionalLines = this._splitHeight - prevSplitHeight
        const scrollUp = ANSI.scrollUp(additionalLines)
        this.writeOut(scrollUp)
      }
    } else {
      if (prevSplitHeight > 0) {
        this.flushStdoutCache(this._terminalHeight, true)

        capture.off("write", this.captureCallback)
        this.useConsole = true
      }

      this._splitHeight = 0
      this.renderOffset = 0
      this.height = this._terminalHeight
    }

    this.width = this._terminalWidth
    this.lib.setRenderOffset(this.rendererPtr, this.renderOffset)
    this.lib.resizeRenderer(this.rendererPtr, this.width, this.height)
    this.nextRenderBuffer = this.lib.getNextBuffer(this.rendererPtr)

    this._console.resize(this.width, this.height)
    this.root.resize(this.width, this.height)
    this.emit("resize", this.width, this.height)
    this.requestRender()
  }

  private interceptStdoutWrite = (chunk: any, encoding?: any, callback?: any): boolean => {
    const text = chunk.toString()

    capture.write("stdout", text)
    if (this._splitHeight > 0) {
      this.requestRender()
    }

    if (typeof callback === "function") {
      process.nextTick(callback)
    }

    return true
  }

  public disableStdoutInterception(): void {
    this.stdout.write = this.realStdoutWrite
  }

  // TODO: Move this to native
  private flushStdoutCache(space: number, force: boolean = false): boolean {
    if (capture.size === 0 && !force) return false

    const output = capture.claimOutput()

    const rendererStartLine = this._terminalHeight - this._splitHeight
    const flush = ANSI.moveCursorAndClear(rendererStartLine, 1)

    const outputLine = this._terminalHeight - this._splitHeight
    const move = ANSI.moveCursor(outputLine, 1)

    let clear = ""
    if (space > 0) {
      const backgroundColor = this.backgroundColor.toInts()
      const newlines = " ".repeat(this.width) + "\n".repeat(space)
      clear =
        ANSI.setRgbBackground(backgroundColor[0], backgroundColor[1], backgroundColor[2]) +
        newlines +
        ANSI.resetBackground
    }

    this.writeOut(flush + move + output + clear)

    return true
  }

  private enableMouse(): void {
    this._useMouse = true
    this.lib.enableMouse(this.rendererPtr, this.enableMouseMovement)
  }

  private disableMouse(): void {
    this._useMouse = false
    this.capturedRenderable = undefined
    this.mouseParser.reset()
    this.lib.disableMouse(this.rendererPtr)
  }

  public enableKittyKeyboard(flags: number = 0b00001): void {
    this.lib.enableKittyKeyboard(this.rendererPtr, flags)
  }

  public disableKittyKeyboard(): void {
    this.lib.disableKittyKeyboard(this.rendererPtr)
  }

  public set useThread(useThread: boolean) {
    this._useThread = useThread
    this.lib.setUseThread(this.rendererPtr, useThread)
  }

  // TODO: All input management may move to native when zig finally has async io support again,
  // without rolling a full event loop
  public async setupTerminal(): Promise<void> {
    if (this._terminalIsSetup) return
    this._terminalIsSetup = true

    this.lib.setupTerminal(this.rendererPtr, this._useAlternateScreen)
    this._capabilities = this.lib.getTerminalCapabilities(this.rendererPtr)

    setTimeout(() => {
      this.removeInputHandler(this.capabilityHandler)
    }, 5000)

    if (this._useMouse) {
      this.enableMouse()
    }

    this.queryPixelResolution()
  }

  private stdinListener: (data: Buffer) => void = ((data: Buffer) => {
    // Mouse first (consume and stop if handled)
    if (this._useMouse && this.handleMouseData(data)) {
      return
    }

    // Everything else goes through the sequence buffer
    this._stdinBuffer.process(data)
  }).bind(this)

  public addInputHandler(handler: (sequence: string) => boolean): void {
    this.inputHandlers.push(handler)
  }

  public prependInputHandler(handler: (sequence: string) => boolean): void {
    this.inputHandlers.unshift(handler)
  }

  public removeInputHandler(handler: (sequence: string) => boolean): void {
    this.inputHandlers = this.inputHandlers.filter((h) => h !== handler)
  }

  private capabilityHandler: (sequence: string) => boolean = ((sequence: string) => {
    if (isCapabilityResponse(sequence)) {
      this.lib.processCapabilityResponse(this.rendererPtr, sequence)
      this._capabilities = this.lib.getTerminalCapabilities(this.rendererPtr)
      return true
    }
    return false
  }).bind(this)

  private focusHandler: (sequence: string) => boolean = ((sequence: string) => {
    if (sequence === "\x1b[I") {
      this.emit("focus")
      return true
    }
    if (sequence === "\x1b[O") {
      this.emit("blur")
      return true
    }
    return false
  }).bind(this)

  private setupInput(): void {
    for (const handler of this.prependedInputHandlers) {
      this.addInputHandler(handler)
    }

    this.addInputHandler((sequence: string) => {
      if (isPixelResolutionResponse(sequence) && this.waitingForPixelResolution) {
        const resolution = parsePixelResolution(sequence)
        if (resolution) {
          this._resolution = resolution
          this.waitingForPixelResolution = false
        }
        return true
      }
      return false
    })
    this.addInputHandler(this.capabilityHandler)
    this.addInputHandler(this.focusHandler)
    this.addInputHandler((sequence: string) => {
      return this._keyHandler.processInput(sequence)
    })

    if (this.stdin.setRawMode) {
      this.stdin.setRawMode(true)
    }

    this.stdin.resume()
    this.stdin.setEncoding("utf8")
    this.stdin.on("data", this.stdinListener)
    this._stdinBuffer.on("data", (sequence: string) => {
      for (const handler of this.inputHandlers) {
        if (handler(sequence)) {
          return
        }
      }
    })
    this._stdinBuffer.on("paste", (data: string) => {
      this._keyHandler.processPaste(data)
    })
  }

  private handleMouseData(data: Buffer): boolean {
    const mouseEvent = this.mouseParser.parseMouseEvent(data)

    if (mouseEvent) {
      if (this._splitHeight > 0) {
        if (mouseEvent.y < this.renderOffset) {
          return false
        }
        mouseEvent.y -= this.renderOffset
      }

      this._latestPointer.x = mouseEvent.x
      this._latestPointer.y = mouseEvent.y

      if (mouseEvent.type === "scroll") {
        const maybeRenderableId = this.lib.checkHit(this.rendererPtr, mouseEvent.x, mouseEvent.y)
        const maybeRenderable = Renderable.renderablesByNumber.get(maybeRenderableId)

        if (maybeRenderable) {
          const event = new MouseEvent(maybeRenderable, mouseEvent)
          maybeRenderable.processMouseEvent(event)
        }
        return true
      }

      const maybeRenderableId = this.lib.checkHit(this.rendererPtr, mouseEvent.x, mouseEvent.y)
      const sameElement = maybeRenderableId === this.lastOverRenderableNum
      this.lastOverRenderableNum = maybeRenderableId
      const maybeRenderable = Renderable.renderablesByNumber.get(maybeRenderableId)

      if (
        mouseEvent.type === "down" &&
        mouseEvent.button === MouseButton.LEFT &&
        !this.currentSelection?.isSelecting &&
        !mouseEvent.modifiers.ctrl
      ) {
        if (
          maybeRenderable &&
          maybeRenderable.selectable &&
          !maybeRenderable.isDestroyed &&
          maybeRenderable.shouldStartSelection(mouseEvent.x, mouseEvent.y)
        ) {
          this.startSelection(maybeRenderable, mouseEvent.x, mouseEvent.y)
          const event = new MouseEvent(maybeRenderable, mouseEvent)
          maybeRenderable.processMouseEvent(event)
          return true
        }
      }

      if (mouseEvent.type === "drag" && this.currentSelection?.isSelecting) {
        this.updateSelection(maybeRenderable, mouseEvent.x, mouseEvent.y)

        if (maybeRenderable) {
          const event = new MouseEvent(maybeRenderable, { ...mouseEvent, isSelecting: true })
          maybeRenderable.processMouseEvent(event)
        }

        return true
      }

      if (mouseEvent.type === "up" && this.currentSelection?.isSelecting) {
        if (maybeRenderable) {
          const event = new MouseEvent(maybeRenderable, { ...mouseEvent, isSelecting: true })
          maybeRenderable.processMouseEvent(event)
        }

        this.finishSelection()
        return true
      }

      if (mouseEvent.type === "down" && mouseEvent.button === MouseButton.LEFT && this.currentSelection) {
        if (mouseEvent.modifiers.ctrl) {
          this.currentSelection.isSelecting = true
          this.updateSelection(maybeRenderable, mouseEvent.x, mouseEvent.y)
          return true
        }
      }

      if (!sameElement && (mouseEvent.type === "drag" || mouseEvent.type === "move")) {
        if (this.lastOverRenderable && this.lastOverRenderable !== this.capturedRenderable) {
          const event = new MouseEvent(this.lastOverRenderable, { ...mouseEvent, type: "out" })
          this.lastOverRenderable.processMouseEvent(event)
        }
        this.lastOverRenderable = maybeRenderable
        if (maybeRenderable) {
          const event = new MouseEvent(maybeRenderable, {
            ...mouseEvent,
            type: "over",
            source: this.capturedRenderable,
          })
          maybeRenderable.processMouseEvent(event)
        }
      }

      if (this.capturedRenderable && mouseEvent.type !== "up") {
        const event = new MouseEvent(this.capturedRenderable, mouseEvent)
        this.capturedRenderable.processMouseEvent(event)
        return true
      }

      if (this.capturedRenderable && mouseEvent.type === "up") {
        const event = new MouseEvent(this.capturedRenderable, { ...mouseEvent, type: "drag-end" })
        this.capturedRenderable.processMouseEvent(event)
        this.capturedRenderable.processMouseEvent(new MouseEvent(this.capturedRenderable, mouseEvent))
        if (maybeRenderable) {
          const event = new MouseEvent(maybeRenderable, {
            ...mouseEvent,
            type: "drop",
            source: this.capturedRenderable,
          })
          maybeRenderable.processMouseEvent(event)
        }
        this.lastOverRenderable = this.capturedRenderable
        this.lastOverRenderableNum = this.capturedRenderable.num
        this.capturedRenderable = undefined
        // Dropping the renderable needs to push another frame when the renderer is not live
        // to update the hit grid, otherwise capturedRenderable won't be in the hit grid and will not receive mouse events
        this.requestRender()
      }

      let event: MouseEvent | undefined = undefined
      if (maybeRenderable) {
        if (mouseEvent.type === "drag" && mouseEvent.button === MouseButton.LEFT) {
          this.capturedRenderable = maybeRenderable
        } else {
          this.capturedRenderable = undefined
        }
        event = new MouseEvent(maybeRenderable, mouseEvent)
        maybeRenderable.processMouseEvent(event)
      } else {
        this.capturedRenderable = undefined
        this.lastOverRenderable = undefined
      }

      if (!event?.defaultPrevented && mouseEvent.type === "down" && this.currentSelection) {
        this.clearSelection()
      }

      return true
    }

    return false
  }

  private takeMemorySnapshot(): void {
    if (this._isDestroyed) return

    const memoryUsage = process.memoryUsage()
    this.lastMemorySnapshot = {
      heapUsed: memoryUsage.heapUsed,
      heapTotal: memoryUsage.heapTotal,
      arrayBuffers: memoryUsage.arrayBuffers,
    }

    this.lib.updateMemoryStats(
      this.rendererPtr,
      this.lastMemorySnapshot.heapUsed,
      this.lastMemorySnapshot.heapTotal,
      this.lastMemorySnapshot.arrayBuffers,
    )

    this.emit("memory:snapshot", this.lastMemorySnapshot)
  }

  private startMemorySnapshotTimer(): void {
    this.stopMemorySnapshotTimer()

    this.memorySnapshotTimer = setInterval(() => {
      this.takeMemorySnapshot()
    }, this.memorySnapshotInterval)
  }

  private stopMemorySnapshotTimer(): void {
    if (this.memorySnapshotTimer) {
      clearInterval(this.memorySnapshotTimer)
      this.memorySnapshotTimer = null
    }
  }

  public setMemorySnapshotInterval(interval: number): void {
    this.memorySnapshotInterval = interval

    if (this._isRunning && interval > 0) {
      this.startMemorySnapshotTimer()
    } else if (interval <= 0 && this.memorySnapshotTimer) {
      clearInterval(this.memorySnapshotTimer)
      this.memorySnapshotTimer = null
    }
  }

  private handleResize(width: number, height: number): void {
    if (this._isDestroyed) return
    if (this._splitHeight > 0) {
      this.processResize(width, height)
      return
    }

    if (this.resizeTimeoutId !== null) {
      clearTimeout(this.resizeTimeoutId)
      this.resizeTimeoutId = null
    }

    this.resizeTimeoutId = setTimeout(() => {
      this.resizeTimeoutId = null
      this.processResize(width, height)
    }, this.resizeDebounceDelay)
  }

  private queryPixelResolution() {
    this.waitingForPixelResolution = true
    this.lib.queryPixelResolution(this.rendererPtr)
  }

  private processResize(width: number, height: number): void {
    if (width === this._terminalWidth && height === this._terminalHeight) return

    const prevWidth = this._terminalWidth

    this._terminalWidth = width
    this._terminalHeight = height
    this.queryPixelResolution()

    this.capturedRenderable = undefined
    this.mouseParser.reset()

    if (this._splitHeight > 0) {
      // TODO: Handle resizing split mode properly
      if (width < prevWidth) {
        const start = this._terminalHeight - this._splitHeight * 2
        const flush = ANSI.moveCursorAndClear(start, 1)
        this.writeOut(flush)
      }
      this.renderOffset = height - this._splitHeight
      this.width = width
      this.height = this._splitHeight
      this.currentRenderBuffer.clear(this.backgroundColor)
      this.lib.setRenderOffset(this.rendererPtr, this.renderOffset)
    } else {
      this.width = width
      this.height = height
    }

    this.lib.resizeRenderer(this.rendererPtr, this.width, this.height)
    this.nextRenderBuffer = this.lib.getNextBuffer(this.rendererPtr)
    this.currentRenderBuffer = this.lib.getCurrentBuffer(this.rendererPtr)
    this._console.resize(this.width, this.height)
    this.root.resize(this.width, this.height)
    this.emit("resize", this.width, this.height)
    this.requestRender()
  }

  public setBackgroundColor(color: ColorInput): void {
    const parsedColor = parseColor(color)
    this.lib.setBackgroundColor(this.rendererPtr, parsedColor as RGBA)
    this.backgroundColor = parsedColor as RGBA
    this.nextRenderBuffer.clear(parsedColor as RGBA)
    this.requestRender()
  }

  public toggleDebugOverlay(): void {
    const willBeEnabled = !this.debugOverlay.enabled

    if (willBeEnabled && !this.memorySnapshotInterval) {
      this.memorySnapshotInterval = 3000
      this.startMemorySnapshotTimer()
      this.automaticMemorySnapshot = true
    } else if (!willBeEnabled && this.automaticMemorySnapshot) {
      this.stopMemorySnapshotTimer()
      this.memorySnapshotInterval = 0
      this.automaticMemorySnapshot = false
    }

    this.debugOverlay.enabled = !this.debugOverlay.enabled
    this.lib.setDebugOverlay(this.rendererPtr, this.debugOverlay.enabled, this.debugOverlay.corner)
    this.emit(CliRenderEvents.DEBUG_OVERLAY_TOGGLE, this.debugOverlay.enabled)
    this.requestRender()
  }

  public configureDebugOverlay(options: { enabled?: boolean; corner?: DebugOverlayCorner }): void {
    this.debugOverlay.enabled = options.enabled ?? this.debugOverlay.enabled
    this.debugOverlay.corner = options.corner ?? this.debugOverlay.corner
    this.lib.setDebugOverlay(this.rendererPtr, this.debugOverlay.enabled, this.debugOverlay.corner)
    this.requestRender()
  }

  public setTerminalTitle(title: string): void {
    this.lib.setTerminalTitle(this.rendererPtr, title)
  }

  public dumpHitGrid(): void {
    this.lib.dumpHitGrid(this.rendererPtr)
  }

  public dumpBuffers(timestamp?: number): void {
    this.lib.dumpBuffers(this.rendererPtr, timestamp)
  }

  public dumpStdoutBuffer(timestamp?: number): void {
    this.lib.dumpStdoutBuffer(this.rendererPtr, timestamp)
  }

  public static setCursorPosition(renderer: CliRenderer, x: number, y: number, visible: boolean = true): void {
    const lib = resolveRenderLib()
    lib.setCursorPosition(renderer.rendererPtr, x, y, visible)
  }

  public static setCursorStyle(
    renderer: CliRenderer,
    style: CursorStyle,
    blinking: boolean = false,
    color?: RGBA,
  ): void {
    const lib = resolveRenderLib()
    lib.setCursorStyle(renderer.rendererPtr, style, blinking)
    if (color) {
      lib.setCursorColor(renderer.rendererPtr, color)
    }
  }

  public static setCursorColor(renderer: CliRenderer, color: RGBA): void {
    const lib = resolveRenderLib()
    lib.setCursorColor(renderer.rendererPtr, color)
  }

  public setCursorPosition(x: number, y: number, visible: boolean = true): void {
    this.lib.setCursorPosition(this.rendererPtr, x, y, visible)
  }

  public setCursorStyle(style: CursorStyle, blinking: boolean = false, color?: RGBA): void {
    this.lib.setCursorStyle(this.rendererPtr, style, blinking)
    if (color) {
      this.lib.setCursorColor(this.rendererPtr, color)
    }
  }

  public setCursorColor(color: RGBA): void {
    this.lib.setCursorColor(this.rendererPtr, color)
  }

  public addPostProcessFn(processFn: (buffer: OptimizedBuffer, deltaTime: number) => void): void {
    this.postProcessFns.push(processFn)
  }

  public removePostProcessFn(processFn: (buffer: OptimizedBuffer, deltaTime: number) => void): void {
    this.postProcessFns = this.postProcessFns.filter((fn) => fn !== processFn)
  }

  public clearPostProcessFns(): void {
    this.postProcessFns = []
  }

  public setFrameCallback(callback: (deltaTime: number) => Promise<void>): void {
    this.frameCallbacks.push(callback)
  }

  public removeFrameCallback(callback: (deltaTime: number) => Promise<void>): void {
    this.frameCallbacks = this.frameCallbacks.filter((cb) => cb !== callback)
  }

  public clearFrameCallbacks(): void {
    this.frameCallbacks = []
  }

  public requestLive(): void {
    this.liveRequestCounter++

    if (this._controlState === RendererControlState.IDLE && this.liveRequestCounter > 0) {
      this._controlState = RendererControlState.AUTO_STARTED
      this.internalStart()
    }
  }

  public dropLive(): void {
    this.liveRequestCounter = Math.max(0, this.liveRequestCounter - 1)

    if (this._controlState === RendererControlState.AUTO_STARTED && this.liveRequestCounter === 0) {
      this._controlState = RendererControlState.IDLE
      this.internalPause()
    }
  }

  public start(): void {
    this._controlState = RendererControlState.EXPLICIT_STARTED
    this.internalStart()
  }

  public auto(): void {
    this._controlState = this._isRunning ? RendererControlState.AUTO_STARTED : RendererControlState.IDLE
  }

  private internalStart(): void {
    if (!this._isRunning && !this._isDestroyed) {
      this._isRunning = true

      if (this.memorySnapshotInterval > 0) {
        this.startMemorySnapshotTimer()
      }

      this.startRenderLoop()
    }
  }

  public pause(): void {
    this._controlState = RendererControlState.EXPLICIT_PAUSED
    this.internalPause()
  }

  public suspend(): void {
    this._previousControlState = this._controlState

    this._controlState = RendererControlState.EXPLICIT_SUSPENDED
    this.internalPause()

    this._suspendedMouseEnabled = this._useMouse

    this.disableMouse()
    this._keyHandler.suspend()
    this._stdinBuffer.clear()
    if (this.stdin.setRawMode) {
      this.stdin.setRawMode(false)
    }
    this.stdin.pause()
  }

  public resume(): void {
    if (this.stdin.setRawMode) {
      this.stdin.setRawMode(true)
    }
    this.stdin.resume()
    this._keyHandler.resume()

    if (this._suspendedMouseEnabled) {
      this.enableMouse()
    }

    this._controlState = this._previousControlState

    if (
      this._previousControlState === RendererControlState.AUTO_STARTED ||
      this._previousControlState === RendererControlState.EXPLICIT_STARTED
    ) {
      this.internalStart()
    }
  }

  private internalPause(): void {
    this._isRunning = false
  }

  public stop(): void {
    this._controlState = RendererControlState.EXPLICIT_STOPPED
    this.internalStop()
  }

  private internalStop(): void {
    if (this.isRunning && !this._isDestroyed) {
      this._isRunning = false

      if (this.memorySnapshotTimer) {
        clearInterval(this.memorySnapshotTimer)
        this.memorySnapshotTimer = null
      }

      if (this.renderTimeout) {
        clearTimeout(this.renderTimeout)
        this.renderTimeout = null
      }
    }
  }

  public destroy(): void {
    process.removeListener("SIGWINCH", this.sigwinchHandler)
    process.removeListener("uncaughtException", this.handleError)
    process.removeListener("unhandledRejection", this.handleError)
    process.removeListener("warning", this.warningHandler)
    capture.removeListener("write", this.captureCallback)

    if (this.memorySnapshotTimer) {
      clearInterval(this.memorySnapshotTimer)
    }

    // Clean up palette detector
    if (this._paletteDetector) {
      this._paletteDetector.cleanup()
      this._paletteDetector = null
    }
    this._paletteDetectionPromise = null
    this._cachedPalette = null

    if (this._isDestroyed) return
    this._isDestroyed = true

    if (this.renderTimeout) {
      clearTimeout(this.renderTimeout)
      this.renderTimeout = null
    }
    this._isRunning = false

    this.waitingForPixelResolution = false
    this.capturedRenderable = undefined

    try {
      this.root.destroyRecursively()
    } catch (e) {
      console.error("Error destroying root renderable:", e instanceof Error ? e.stack : String(e))
    }

    this._stdinBuffer.destroy()
    this._console.deactivate()
    this.disableStdoutInterception()

    if (this._splitHeight > 0) {
      this.flushStdoutCache(this._splitHeight, true)
    }

    if (this.stdin.setRawMode) {
      this.stdin.setRawMode(false)
    }
    this.stdin.removeListener("data", this.stdinListener)

    this.lib.destroyRenderer(this.rendererPtr)
    rendererTracker.removeRenderer(this)

    if (this._onDestroy) {
      try {
        this._onDestroy()
      } catch (e) {
        console.error("Error in onDestroy callback:", e instanceof Error ? e.stack : String(e))
      }
    }
  }

  private startRenderLoop(): void {
    if (!this._isRunning) return

    this.lastTime = Date.now()
    this.frameCount = 0
    this.lastFpsTime = this.lastTime
    this.currentFps = 0
    this.targetFrameTime = 1000 / this.targetFps

    this.loop()
  }

  private async loop(): Promise<void> {
    if (this.rendering || this._isDestroyed) return
    this.rendering = true
    if (this.renderTimeout) {
      clearTimeout(this.renderTimeout)
      this.renderTimeout = null
    }

    const now = Date.now()
    const elapsed = now - this.lastTime

    const deltaTime = elapsed
    this.lastTime = now

    this.frameCount++
    if (now - this.lastFpsTime >= 1000) {
      this.currentFps = this.frameCount
      this.frameCount = 0
      this.lastFpsTime = now
    }

    this.renderStats.frameCount++
    this.renderStats.fps = this.currentFps
    const overallStart = performance.now()

    const frameRequests = Array.from(this.animationRequest.values())
    this.animationRequest.clear()
    const animationRequestStart = performance.now()
    frameRequests.forEach((callback) => {
      callback(deltaTime)
      this.dropLive()
    })
    const animationRequestEnd = performance.now()
    const animationRequestTime = animationRequestEnd - animationRequestStart

    const start = performance.now()
    for (const frameCallback of this.frameCallbacks) {
      try {
        await frameCallback(deltaTime)
      } catch (error) {
        console.error("Error in frame callback:", error)
      }
    }
    const end = performance.now()
    this.renderStats.frameCallbackTime = end - start

    // Render the renderable tree
    this.root.render(this.nextRenderBuffer, deltaTime)

    for (const postProcessFn of this.postProcessFns) {
      postProcessFn(this.nextRenderBuffer, deltaTime)
    }

    this._console.renderToBuffer(this.nextRenderBuffer)

    if (!this._isDestroyed) {
      this.renderNative()

      const overallFrameTime = performance.now() - overallStart
      // TODO: Add animationRequestTime to stats
      this.lib.updateStats(this.rendererPtr, overallFrameTime, this.renderStats.fps, this.renderStats.frameCallbackTime)

      if (this.gatherStats) {
        this.collectStatSample(overallFrameTime)
      }

      if (this._isRunning) {
        const delay = Math.max(1, this.targetFrameTime - Math.floor(overallFrameTime))
        this.renderTimeout = setTimeout(() => this.loop(), delay)
      }
    }
    this.rendering = false
    if (this.immediateRerenderRequested) {
      this.immediateRerenderRequested = false
      this.loop()
    }
  }

  public intermediateRender(): void {
    this.immediateRerenderRequested = true
    this.loop()
  }

  private renderNative(): void {
    if (this.renderingNative) {
      console.error("Rendering called concurrently")
      throw new Error("Rendering called concurrently")
    }

    let force = false
    if (this._splitHeight > 0) {
      // TODO: Flickering could maybe be even more reduced by moving the flush to the native layer,
      // to output the flush with the buffered writer, after the render is done.
      force = this.flushStdoutCache(this._splitHeight)
    }

    this.renderingNative = true
    this.lib.render(this.rendererPtr, force)
    // this.dumpStdoutBuffer(Date.now())
    this.renderingNative = false
  }

  private collectStatSample(frameTime: number): void {
    this.frameTimes.push(frameTime)
    if (this.frameTimes.length > this.maxStatSamples) {
      this.frameTimes.shift()
    }
  }

  public getStats(): {
    fps: number
    frameCount: number
    frameTimes: number[]
    averageFrameTime: number
    minFrameTime: number
    maxFrameTime: number
  } {
    const frameTimes = [...this.frameTimes]
    const sum = frameTimes.reduce((acc, time) => acc + time, 0)
    const avg = frameTimes.length ? sum / frameTimes.length : 0
    const min = frameTimes.length ? Math.min(...frameTimes) : 0
    const max = frameTimes.length ? Math.max(...frameTimes) : 0

    return {
      fps: this.renderStats.fps,
      frameCount: this.renderStats.frameCount,
      frameTimes,
      averageFrameTime: avg,
      minFrameTime: min,
      maxFrameTime: max,
    }
  }

  public resetStats(): void {
    this.frameTimes = []
    this.renderStats.frameCount = 0
  }

  public setGatherStats(enabled: boolean): void {
    this.gatherStats = enabled
    if (!enabled) {
      this.frameTimes = []
    }
  }

  public getSelection(): Selection | null {
    return this.currentSelection
  }

  public get hasSelection(): boolean {
    return !!this.currentSelection
  }

  public getSelectionContainer(): Renderable | null {
    return this.selectionContainers.length > 0 ? this.selectionContainers[this.selectionContainers.length - 1] : null
  }

  public clearSelection(): void {
    if (this.currentSelection) {
      for (const renderable of this.currentSelection.touchedRenderables) {
        if (renderable.selectable && !renderable.isDestroyed) {
          renderable.onSelectionChanged(null)
        }
      }
      this.currentSelection = null
    }
    this.selectionContainers = []
  }

  /**
   * Start a new selection at the given coordinates.
   * Used by both mouse and keyboard selection.
   */
  public startSelection(renderable: Renderable, x: number, y: number): void {
    if (!renderable.selectable) return

    this.clearSelection()
    this.selectionContainers.push(renderable.parent || this.root)
    this.currentSelection = new Selection(renderable, { x, y }, { x, y })
    this.notifySelectablesOfSelectionChange()
  }

  public updateSelection(currentRenderable: Renderable | undefined, x: number, y: number): void {
    if (this.currentSelection) {
      this.currentSelection.focus = { x, y }

      if (this.selectionContainers.length > 0) {
        const currentContainer = this.selectionContainers[this.selectionContainers.length - 1]

        if (!currentRenderable || !this.isWithinContainer(currentRenderable, currentContainer)) {
          const parentContainer = currentContainer.parent || this.root
          this.selectionContainers.push(parentContainer)
        } else if (currentRenderable && this.selectionContainers.length > 1) {
          let containerIndex = this.selectionContainers.indexOf(currentRenderable)

          if (containerIndex === -1) {
            const immediateParent = currentRenderable.parent || this.root
            containerIndex = this.selectionContainers.indexOf(immediateParent)
          }

          if (containerIndex !== -1 && containerIndex < this.selectionContainers.length - 1) {
            this.selectionContainers = this.selectionContainers.slice(0, containerIndex + 1)
          }
        }
      }

      this.notifySelectablesOfSelectionChange()
    }
  }

  public requestSelectionUpdate(): void {
    if (this.currentSelection?.isSelecting) {
      const pointer = this._latestPointer

      const maybeRenderableId = this.lib.checkHit(this.rendererPtr, pointer.x, pointer.y)
      const maybeRenderable = Renderable.renderablesByNumber.get(maybeRenderableId)

      this.updateSelection(maybeRenderable, pointer.x, pointer.y)
    }
  }

  private isWithinContainer(renderable: Renderable, container: Renderable): boolean {
    let current: Renderable | null = renderable
    while (current) {
      if (current === container) return true
      current = current.parent
    }
    return false
  }

  private finishSelection(): void {
    if (this.currentSelection) {
      this.currentSelection.isSelecting = false
      this.emit("selection", this.currentSelection)
    }
  }

  private notifySelectablesOfSelectionChange(): void {
    const selectedRenderables: Renderable[] = []
    const touchedRenderables: Renderable[] = []
    const currentContainer =
      this.selectionContainers.length > 0 ? this.selectionContainers[this.selectionContainers.length - 1] : this.root

    if (this.currentSelection) {
      this.walkSelectableRenderables(
        currentContainer,
        this.currentSelection.bounds,
        selectedRenderables,
        touchedRenderables,
      )

      for (const renderable of this.currentSelection.touchedRenderables) {
        if (!touchedRenderables.includes(renderable)) {
          renderable.onSelectionChanged(null)
        }
      }

      this.currentSelection.updateSelectedRenderables(selectedRenderables)
      this.currentSelection.updateTouchedRenderables(touchedRenderables)
    }
  }

  private walkSelectableRenderables(
    container: Renderable,
    selectionBounds: ViewportBounds,
    selectedRenderables: Renderable[],
    touchedRenderables: Renderable[],
  ): void {
    const children = getObjectsInViewport<Renderable>(
      selectionBounds,
      container.getChildrenSortedByPrimaryAxis(),
      container.primaryAxis,
      0,
    )

    for (const child of children) {
      if (child.selectable) {
        const hasSelection = child.onSelectionChanged(this.currentSelection)
        if (hasSelection) {
          selectedRenderables.push(child)
        }
        touchedRenderables.push(child)
      }
      if (child.getChildrenCount() > 0) {
        this.walkSelectableRenderables(child, selectionBounds, selectedRenderables, touchedRenderables)
      }
    }
  }

  public get paletteDetectionStatus(): "idle" | "detecting" | "cached" {
    if (this._cachedPalette) return "cached"
    if (this._paletteDetectionPromise) return "detecting"
    return "idle"
  }

  public clearPaletteCache(): void {
    this._cachedPalette = null
  }

  /**
   * Detects the terminal's color palette
   *
   * @returns Promise resolving to TerminalColors object containing palette and special colors
   * @throws Error if renderer is suspended
   */
  public async getPalette(options?: GetPaletteOptions): Promise<TerminalColors> {
    if (this._controlState === RendererControlState.EXPLICIT_SUSPENDED) {
      throw new Error("Cannot detect palette while renderer is suspended")
    }

    const requestedSize = options?.size ?? 16

    if (this._cachedPalette && this._cachedPalette.palette.length !== requestedSize) {
      this._cachedPalette = null
    }

    if (this._cachedPalette) {
      return this._cachedPalette
    }

    if (this._paletteDetectionPromise) {
      return this._paletteDetectionPromise
    }

    if (!this._paletteDetector) {
      this._paletteDetector = createTerminalPalette(this.stdin, this.stdout, this.writeOut.bind(this))
    }

    this._paletteDetectionPromise = this._paletteDetector.detect(options).then((result) => {
      this._cachedPalette = result
      this._paletteDetectionPromise = null
      return result
    })

    return this._paletteDetectionPromise
  }
}<|MERGE_RESOLUTION|>--- conflicted
+++ resolved
@@ -81,11 +81,8 @@
   useKittyKeyboard?: boolean
   backgroundColor?: ColorInput
   openConsoleOnError?: boolean
-<<<<<<< HEAD
+  prependInputHandlers?: ((sequence: string) => boolean)[]
   onDestroy?: () => void
-=======
-  prependInputHandlers?: ((sequence: string) => boolean)[]
->>>>>>> 10a871d4
 }
 
 export type PixelResolution = {
