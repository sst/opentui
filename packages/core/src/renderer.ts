import { ANSI } from "./ansi"
import { Renderable, RootRenderable } from "./Renderable"
import {
  type CursorStyle,
  DebugOverlayCorner,
  type RenderContext,
  type ViewportBounds,
  type WidthMethod,
} from "./types"
import { RGBA, parseColor, type ColorInput } from "./lib/RGBA"
import type { Pointer } from "bun:ffi"
import { OptimizedBuffer } from "./buffer"
import { resolveRenderLib, type RenderLib } from "./zig"
import { TerminalConsole, type ConsoleOptions, capture } from "./console"
import { MouseParser, type MouseEventType, type RawMouseEvent, type ScrollInfo } from "./lib/parse.mouse"
import { Selection } from "./lib/selection"
import { EventEmitter } from "events"
import { singleton } from "./singleton"
import { FocusManager, type FocusKeyHandler } from "./lib/FocusManager"
import { getObjectsInViewport } from "./lib/objects-in-viewport"
import { KeyHandler } from "./lib/KeyHandler"

export interface CliRendererConfig {
  stdin?: NodeJS.ReadStream
  stdout?: NodeJS.WriteStream
  exitOnCtrlC?: boolean
  debounceDelay?: number
  targetFps?: number
  memorySnapshotInterval?: number
  useThread?: boolean
  gatherStats?: boolean
  maxStatSamples?: number
  consoleOptions?: ConsoleOptions
  postProcessFns?: ((buffer: OptimizedBuffer, deltaTime: number) => void)[]
  enableMouseMovement?: boolean
  useMouse?: boolean
  useAlternateScreen?: boolean
  useConsole?: boolean
  experimental_splitHeight?: number
<<<<<<< HEAD
  focusKeyHandler?: FocusKeyHandler
  useFocusManager?: boolean
=======
  useKittyKeyboard?: boolean
>>>>>>> 7ff2578a
}

export type PixelResolution = {
  width: number
  height: number
}

export class MouseEvent {
  public readonly type: MouseEventType
  public readonly button: number
  public readonly x: number
  public readonly y: number
  public readonly source?: Renderable
  public readonly modifiers: {
    shift: boolean
    alt: boolean
    ctrl: boolean
  }
  public readonly scroll?: ScrollInfo
  public readonly target: Renderable | null
  public readonly isSelecting?: boolean
  private _propagationStopped: boolean = false
  private _defaultPrevented: boolean = false

  public get propagationStopped(): boolean {
    return this._propagationStopped
  }

  public get defaultPrevented(): boolean {
    return this._defaultPrevented
  }

  constructor(target: Renderable | null, attributes: RawMouseEvent & { source?: Renderable; isSelecting?: boolean }) {
    this.target = target
    this.type = attributes.type
    this.button = attributes.button
    this.x = attributes.x
    this.y = attributes.y
    this.modifiers = attributes.modifiers
    this.scroll = attributes.scroll
    this.source = attributes.source
    this.isSelecting = attributes.isSelecting
  }

  public stopPropagation(): void {
    this._propagationStopped = true
  }

  public preventDefault(): void {
    this._defaultPrevented = true
  }
}

export enum MouseButton {
  LEFT = 0,
  MIDDLE = 1,
  RIGHT = 2,
  WHEEL_UP = 4,
  WHEEL_DOWN = 5,
}

singleton("ProcessExitSignals", () => {
  ;["SIGINT", "SIGTERM", "SIGQUIT", "SIGABRT"].forEach((signal) => {
    process.on(signal, () => {
      process.exit()
    })
  })
})

export async function createCliRenderer(config: CliRendererConfig = {}): Promise<CliRenderer> {
  if (process.argv.includes("--delay-start")) {
    await new Promise((resolve) => setTimeout(resolve, 5000))
  }
  const stdin = config.stdin || process.stdin
  const stdout = config.stdout || process.stdout

  const width = stdout.columns || 80
  const height = stdout.rows || 24
  const renderHeight =
    config.experimental_splitHeight && config.experimental_splitHeight > 0 ? config.experimental_splitHeight : height

  const ziglib = resolveRenderLib()
  const rendererPtr = ziglib.createRenderer(width, renderHeight)
  if (!rendererPtr) {
    throw new Error("Failed to create renderer")
  }
  if (config.useThread === undefined) {
    config.useThread = true
  }

  // Disable threading on linux because there currently is currently an issue
  // might be just a missing dependency for the build or something, but threads crash on linux
  if (process.platform === "linux") {
    config.useThread = false
  }
  ziglib.setUseThread(rendererPtr, config.useThread)

  const renderer = new CliRenderer(ziglib, rendererPtr, stdin, stdout, width, height, config)
  await renderer.setupTerminal()

  if (config.useFocusManager ?? true) {
    FocusManager.install(renderer, { onKey: config.focusKeyHandler })
  }

  return renderer
}

export enum CliRenderEvents {
  DEBUG_OVERLAY_TOGGLE = "debugOverlay:toggle",
}

enum RendererControlState {
  IDLE = "idle",
  AUTO_STARTED = "auto_started",
  EXPLICIT_STARTED = "explicit_started",
  EXPLICIT_PAUSED = "explicit_paused",
  EXPLICIT_STOPPED = "explicit_stopped",
}

export class CliRenderer extends EventEmitter implements RenderContext {
  private static animationFrameId = 0
  private lib: RenderLib
  public rendererPtr: Pointer
  public stdin: NodeJS.ReadStream
  private stdout: NodeJS.WriteStream
  private exitOnCtrlC: boolean
  private isDestroyed: boolean = false
  public nextRenderBuffer: OptimizedBuffer
  public currentRenderBuffer: OptimizedBuffer
  private _isRunning: boolean = false
  private targetFps: number = 30
  private memorySnapshotInterval: number
  private memorySnapshotTimer: Timer | null = null
  private lastMemorySnapshot: { heapUsed: number; heapTotal: number; arrayBuffers: number } = {
    heapUsed: 0,
    heapTotal: 0,
    arrayBuffers: 0,
  }
  public readonly root: RootRenderable
  public width: number
  public height: number
  private _useThread: boolean = false
  private gatherStats: boolean = false
  private frameTimes: number[] = []
  private maxStatSamples: number = 300
  private postProcessFns: ((buffer: OptimizedBuffer, deltaTime: number) => void)[] = []
  private backgroundColor: RGBA = RGBA.fromHex("#000000")
  private waitingForPixelResolution: boolean = false

  private rendering: boolean = false
  private renderingNative: boolean = false
  private renderTimeout: Timer | null = null
  private lastTime: number = 0
  private frameCount: number = 0
  private lastFpsTime: number = 0
  private currentFps: number = 0
  private targetFrameTime: number = 0
  private immediateRerenderRequested: boolean = false
  private updateScheduled: boolean = false

  private liveRequestCounter: number = 0
  private controlState: RendererControlState = RendererControlState.IDLE

  private frameCallbacks: ((deltaTime: number) => Promise<void>)[] = []
  private renderStats: {
    frameCount: number
    fps: number
    renderTime?: number
    frameCallbackTime: number
  } = {
    frameCount: 0,
    fps: 0,
    renderTime: 0,
    frameCallbackTime: 0,
  }
  public debugOverlay = {
    enabled: false,
    corner: DebugOverlayCorner.bottomRight,
  }

  private _console: TerminalConsole
  private _resolution: PixelResolution | null = null
  private _keyHandler: KeyHandler

  private animationRequest: Map<number, FrameRequestCallback> = new Map()

  private _focusedRenderable: Renderable | null = null
  private _focusables: Renderable[] = []

  private resizeTimeoutId: ReturnType<typeof setTimeout> | null = null
  private resizeDebounceDelay: number = 100

  private enableMouseMovement: boolean = false
  private _useMouse: boolean = true
  private _useAlternateScreen: boolean = true
  private capturedRenderable?: Renderable
  private lastOverRenderableNum: number = 0
  private lastOverRenderable?: Renderable

  private currentSelection: Selection | null = null
  private selectionContainers: Renderable[] = []

  private _splitHeight: number = 0
  private renderOffset: number = 0

  private _terminalWidth: number = 0
  private _terminalHeight: number = 0
  private _terminalIsSetup: boolean = false

  private realStdoutWrite: (chunk: any, encoding?: any, callback?: any) => boolean
  private captureCallback: () => void = () => {
    if (this._splitHeight > 0) {
      this.requestRender()
    }
  }

  private _useConsole: boolean = true
  private mouseParser: MouseParser = new MouseParser()
  private sigwinchHandler: () => void = (() => {
    const width = this.stdout.columns || 80
    const height = this.stdout.rows || 24
    this.handleResize(width, height)
  }).bind(this)
  private _capabilities: any | null = null
  private _latestPointer: { x: number; y: number } = { x: 0, y: 0 }

  private _currentFocusedRenderable: Renderable | null = null
  private lifecyclePasses: Set<Renderable> = new Set()

  private handleError: (error: Error) => void = ((error: Error) => {
    this.stop()
    this.destroy()

    new Promise((resolve) => {
      setTimeout(() => {
        resolve(true)
      }, 100)
    }).then(() => {
      // TODO: Fix friggin shut down sequence to not splurt into scrollback
      this.realStdoutWrite.call(this.stdout, "\n".repeat(this._terminalHeight))

      this.realStdoutWrite.call(this.stdout, "\n=== FATAL ERROR OCCURRED ===\n")
      this.realStdoutWrite.call(this.stdout, "Console cache:\n")
      this.realStdoutWrite.call(this.stdout, this.console.getCachedLogs())
      this.realStdoutWrite.call(this.stdout, "\nCaptured output:\n")
      const capturedOutput = capture.claimOutput()
      if (capturedOutput) {
        this.realStdoutWrite.call(this.stdout, capturedOutput + "\n")
      }
      this.realStdoutWrite.call(this.stdout, "\nError details:\n")
      this.realStdoutWrite.call(this.stdout, error.message || "unknown error")
      this.realStdoutWrite.call(this.stdout, "\n")
      this.realStdoutWrite.call(this.stdout, error.stack || error.toString())
      this.realStdoutWrite.call(this.stdout, "\n")

      process.exit(1)
    })
  }).bind(this)

  private exitHandler: () => void = (() => {
    this.destroy()
  }).bind(this)

  private warningHandler: (warning: any) => void = ((warning: any) => {
    console.warn(JSON.stringify(warning.message, null, 2))
  }).bind(this)

  constructor(
    lib: RenderLib,
    rendererPtr: Pointer,
    stdin: NodeJS.ReadStream,
    stdout: NodeJS.WriteStream,
    width: number,
    height: number,
    config: CliRendererConfig = {},
  ) {
    super()

    this.stdin = stdin
    this.stdout = stdout
    this.realStdoutWrite = stdout.write
    this.lib = lib
    this._terminalWidth = stdout.columns
    this._terminalHeight = stdout.rows
    this.width = width
    this.height = height
    this._useThread = config.useThread === undefined ? false : config.useThread
    this._splitHeight = config.experimental_splitHeight || 0

    if (this._splitHeight > 0) {
      capture.on("write", this.captureCallback)
      this.renderOffset = height - this._splitHeight
      this.height = this._splitHeight
      lib.setRenderOffset(rendererPtr, this.renderOffset)
    }

    this.rendererPtr = rendererPtr
    this.exitOnCtrlC = config.exitOnCtrlC === undefined ? true : config.exitOnCtrlC
    this.resizeDebounceDelay = config.debounceDelay || 100
    this.targetFps = config.targetFps || 30
    this.memorySnapshotInterval = config.memorySnapshotInterval ?? 0
    this.gatherStats = config.gatherStats || false
    this.maxStatSamples = config.maxStatSamples || 300
    this.enableMouseMovement = config.enableMouseMovement || true
    this._useMouse = config.useMouse ?? true
    this._useAlternateScreen = config.useAlternateScreen ?? true
    this.nextRenderBuffer = this.lib.getNextBuffer(this.rendererPtr)
    this.currentRenderBuffer = this.lib.getCurrentBuffer(this.rendererPtr)
    this.postProcessFns = config.postProcessFns || []

    this.root = new RootRenderable(this)

    this.takeMemorySnapshot()

    if (this.memorySnapshotInterval > 0) {
      this.startMemorySnapshotTimer()
    }

    this.stdout.write = this.interceptStdoutWrite.bind(this)

    // Handle terminal resize
    process.on("SIGWINCH", this.sigwinchHandler)

    process.on("warning", this.warningHandler)

    process.on("uncaughtException", this.handleError)
    process.on("unhandledRejection", this.handleError)
    process.on("exit", this.exitHandler)

    this._console = new TerminalConsole(this, config.consoleOptions)
    this.useConsole = config.useConsole ?? true

    this._keyHandler = new KeyHandler(this.stdin, config.useKittyKeyboard ?? false)

    global.requestAnimationFrame = (callback: FrameRequestCallback) => {
      const id = CliRenderer.animationFrameId++
      this.animationRequest.set(id, callback)
      this.requestLive()
      return id
    }
    global.cancelAnimationFrame = (handle: number) => {
      this.animationRequest.delete(handle)
    }

    const window = global.window
    if (!window) {
      global.window = {} as Window & typeof globalThis
    }
    global.window.requestAnimationFrame = requestAnimationFrame

    // Prevents output from being written to the terminal, useful for debugging
    if (process.env.OTUI_NO_NATIVE_RENDER === "true") {
      this.renderNative = () => {
        if (this._splitHeight > 0) {
          this.flushStdoutCache(this._splitHeight)
        }
      }
    }

    this.setupInput()
  }

  public registerLifecyclePass(renderable: Renderable) {
    this.lifecyclePasses.add(renderable)
  }

  public unregisterLifecyclePass(renderable: Renderable) {
    this.lifecyclePasses.delete(renderable)
  }

  public getLifecyclePasses() {
    return this.lifecyclePasses
  }

  private findParentInList(node: Renderable, list: Renderable[]): Renderable | undefined {
    let current = node.parent
    while (current) {
      if (list.includes(current)) {
        return current
      }
      current = current.parent
    }
    return undefined
  }

  public addFocusable(node: Renderable): void {
    if (this._focusables.includes(node)) return

    let index = 0

    const parent = this.findParentInList(node, this._focusables)
    if (parent) {
      index = this._focusables.indexOf(parent) + 1
    } else {
      index = this._focusables.length
    }

    this._focusables.splice(index, 0, node)
  }

  public removeFocusable(node: Renderable): void {
    const i = this._focusables.indexOf(node)
    if (i !== -1) this._focusables.splice(i, 1)
  }

  public get focusables(): Renderable[] {
    return this._focusables
  }

  public set focusedRenderable(renderable: Renderable | null) {
    this._focusedRenderable = renderable
  }

  public get focusedRenderable(): Renderable | null {
    return this._focusedRenderable
  }

  public addToHitGrid(x: number, y: number, width: number, height: number, id: number) {
    if (id !== this.capturedRenderable?.num) {
      this.lib.addToHitGrid(this.rendererPtr, x, y, width, height, id)
    }
  }

  public get widthMethod(): WidthMethod {
    const caps = this.capabilities
    return caps?.unicode === "unicode" ? "unicode" : "wcwidth"
  }

  private writeOut(chunk: any, encoding?: any, callback?: any): boolean {
    return this.realStdoutWrite.call(this.stdout, chunk, encoding, callback)
  }

  public requestRender() {
    if (!this.rendering && !this.updateScheduled && !this._isRunning) {
      this.updateScheduled = true
      process.nextTick(() => {
        this.loop()
        this.updateScheduled = false
      })
    }
  }

  public get useConsole(): boolean {
    return this._useConsole
  }

  public set useConsole(value: boolean) {
    this._useConsole = value
    if (value) {
      this.console.activate()
    } else {
      this.console.deactivate()
    }
  }

  public get isRunning(): boolean {
    return this._isRunning
  }

  public get resolution(): PixelResolution | null {
    return this._resolution
  }

  public get console(): TerminalConsole {
    return this._console
  }

  public get keyInput(): KeyHandler {
    return this._keyHandler
  }

  public get terminalWidth(): number {
    return this._terminalWidth
  }

  public get terminalHeight(): number {
    return this._terminalHeight
  }

  public get useThread(): boolean {
    return this._useThread
  }

  public get useMouse(): boolean {
    return this._useMouse
  }

  public set useMouse(useMouse: boolean) {
    if (this._useMouse === useMouse) return // No change needed

    this._useMouse = useMouse

    if (useMouse) {
      this.enableMouse()
    } else {
      this.disableMouse()
    }
  }

  public get experimental_splitHeight(): number {
    return this._splitHeight
  }

  public get liveRequestCount(): number {
    return this.liveRequestCounter
  }

  public get currentControlState(): string {
    return this.controlState
  }

  public get capabilities(): any | null {
    return this._capabilities
  }

  public set experimental_splitHeight(splitHeight: number) {
    if (splitHeight < 0) splitHeight = 0

    const prevSplitHeight = this._splitHeight

    if (splitHeight > 0) {
      this._splitHeight = splitHeight
      this.renderOffset = this._terminalHeight - this._splitHeight
      this.height = this._splitHeight

      if (prevSplitHeight === 0) {
        this.useConsole = false
        capture.on("write", this.captureCallback)
        const freedLines = this._terminalHeight - this._splitHeight
        const scrollDown = ANSI.scrollDown(freedLines)
        this.writeOut(scrollDown)
      } else if (prevSplitHeight > this._splitHeight) {
        const freedLines = prevSplitHeight - this._splitHeight
        const scrollDown = ANSI.scrollDown(freedLines)
        this.writeOut(scrollDown)
      } else if (prevSplitHeight < this._splitHeight) {
        const additionalLines = this._splitHeight - prevSplitHeight
        const scrollUp = ANSI.scrollUp(additionalLines)
        this.writeOut(scrollUp)
      }
    } else {
      if (prevSplitHeight > 0) {
        this.flushStdoutCache(this._terminalHeight, true)

        capture.off("write", this.captureCallback)
        this.useConsole = true
      }

      this._splitHeight = 0
      this.renderOffset = 0
      this.height = this._terminalHeight
    }

    this.width = this._terminalWidth
    this.lib.setRenderOffset(this.rendererPtr, this.renderOffset)
    this.lib.resizeRenderer(this.rendererPtr, this.width, this.height)
    this.nextRenderBuffer = this.lib.getNextBuffer(this.rendererPtr)

    this._console.resize(this.width, this.height)
    this.root.resize(this.width, this.height)
    this.emit("resize", this.width, this.height)
    this.requestRender()
  }

  private interceptStdoutWrite = (chunk: any, encoding?: any, callback?: any): boolean => {
    const text = chunk.toString()

    capture.write("stdout", text)
    if (this._splitHeight > 0) {
      this.requestRender()
    }

    if (typeof callback === "function") {
      process.nextTick(callback)
    }

    return true
  }

  public disableStdoutInterception(): void {
    this.flushStdoutCache(this._splitHeight)
    this.stdout.write = this.realStdoutWrite
  }

  // TODO: Move this to native
  private flushStdoutCache(space: number, force: boolean = false): boolean {
    if (capture.size === 0 && !force) return false

    const output = capture.claimOutput()

    const rendererStartLine = this._terminalHeight - this._splitHeight
    const flush = ANSI.moveCursorAndClear(rendererStartLine, 1)

    const outputLine = this._terminalHeight - this._splitHeight
    const move = ANSI.moveCursor(outputLine, 1)

    let clear = ""
    if (space > 0) {
      const backgroundColor = this.backgroundColor.toInts()
      const newlines = " ".repeat(this.width) + "\n".repeat(space)
      clear =
        ANSI.setRgbBackground(backgroundColor[0], backgroundColor[1], backgroundColor[2]) +
        newlines +
        ANSI.resetBackground
    }

    this.writeOut(flush + move + output + clear)

    return true
  }

  private enableMouse(): void {
    this.lib.enableMouse(this.rendererPtr, this.enableMouseMovement)
  }

  private disableMouse(): void {
    this.capturedRenderable = undefined
    this.mouseParser.reset()
    this.lib.disableMouse(this.rendererPtr)
  }

  public enableKittyKeyboard(flags: number = 0b00001): void {
    this.lib.enableKittyKeyboard(this.rendererPtr, flags)
  }

  public disableKittyKeyboard(): void {
    this.lib.disableKittyKeyboard(this.rendererPtr)
  }

  public set useThread(useThread: boolean) {
    this._useThread = useThread
    this.lib.setUseThread(this.rendererPtr, useThread)
  }

  // TODO:All input management may move to native when zig finally has async io support again,
  // without rolling a full event loop
  public async setupTerminal(): Promise<void> {
    if (this._terminalIsSetup) return
    this._terminalIsSetup = true

    if (this.stdin.setRawMode) {
      this.stdin.setRawMode(true)
    }
    this.stdin.resume()
    this.stdin.setEncoding("utf8")

    await new Promise((resolve) => {
      const timeout = setTimeout(() => {
        this.stdin.off("data", capListener)
        resolve(true)
      }, 100)
      const capListener = (str: string) => {
        clearTimeout(timeout)
        this.lib.processCapabilityResponse(this.rendererPtr, str)
        this.stdin.off("data", capListener)
        resolve(true)
      }
      this.stdin.on("data", capListener)
      this.lib.setupTerminal(this.rendererPtr, this._useAlternateScreen)
    })

    this._capabilities = this.lib.getTerminalCapabilities(this.rendererPtr)

    if (this._useMouse) {
      this.enableMouse()
    }

    this.queryPixelResolution()
  }

  private stdinListener: (data: Buffer) => void = ((data: Buffer) => {
    const str = data.toString()

    if (this.waitingForPixelResolution && /\x1b\[4;\d+;\d+t/.test(str)) {
      const match = str.match(/\x1b\[4;(\d+);(\d+)t/)
      if (match) {
        const resolution: PixelResolution = {
          width: parseInt(match[2]),
          height: parseInt(match[1]),
        }

        this._resolution = resolution
        this.waitingForPixelResolution = false
        return
      }
    }

    if (this.exitOnCtrlC && str === "\u0003") {
      process.nextTick(() => {
        process.exit()
      })
      return
    }

    if (this._useMouse && this.handleMouseData(data)) {
      return
    }

    this.emit("key", data)
  }).bind(this)

  private setupInput(): void {
    this.stdin.on("data", this.stdinListener)
  }

  private handleMouseData(data: Buffer): boolean {
    const mouseEvent = this.mouseParser.parseMouseEvent(data)

    if (mouseEvent) {
      if (this._splitHeight > 0) {
        if (mouseEvent.y < this.renderOffset) {
          return false
        }
        mouseEvent.y -= this.renderOffset
      }

      this._latestPointer.x = mouseEvent.x
      this._latestPointer.y = mouseEvent.y

      if (mouseEvent.type === "scroll") {
        const maybeRenderableId = this.lib.checkHit(this.rendererPtr, mouseEvent.x, mouseEvent.y)
        const maybeRenderable = Renderable.renderablesByNumber.get(maybeRenderableId)

        if (maybeRenderable) {
          const event = new MouseEvent(maybeRenderable, mouseEvent)
          maybeRenderable.processMouseEvent(event)
        }
        return true
      }

      const maybeRenderableId = this.lib.checkHit(this.rendererPtr, mouseEvent.x, mouseEvent.y)
      const sameElement = maybeRenderableId === this.lastOverRenderableNum
      this.lastOverRenderableNum = maybeRenderableId
      const maybeRenderable = Renderable.renderablesByNumber.get(maybeRenderableId)

      if (
        mouseEvent.type === "down" &&
        mouseEvent.button === MouseButton.LEFT &&
        !this.currentSelection?.isSelecting &&
        !mouseEvent.modifiers.ctrl
      ) {
        if (
          maybeRenderable &&
          maybeRenderable.selectable &&
          !maybeRenderable.isDestroyed &&
          maybeRenderable.shouldStartSelection(mouseEvent.x, mouseEvent.y)
        ) {
          this.startSelection(maybeRenderable, mouseEvent.x, mouseEvent.y)
          const event = new MouseEvent(maybeRenderable, mouseEvent)
          maybeRenderable.processMouseEvent(event)
          return true
        }
      }

      if (mouseEvent.type === "drag" && this.currentSelection?.isSelecting) {
        this.updateSelection(maybeRenderable, mouseEvent.x, mouseEvent.y)

        if (maybeRenderable) {
          const event = new MouseEvent(maybeRenderable, { ...mouseEvent, isSelecting: true })
          maybeRenderable.processMouseEvent(event)
        }

        return true
      }

      if (mouseEvent.type === "up" && this.currentSelection?.isSelecting) {
        if (maybeRenderable) {
          const event = new MouseEvent(maybeRenderable, { ...mouseEvent, isSelecting: true })
          maybeRenderable.processMouseEvent(event)
        }

        this.finishSelection()
        return true
      }

      if (mouseEvent.type === "down" && mouseEvent.button === MouseButton.LEFT && this.currentSelection) {
        if (mouseEvent.modifiers.ctrl) {
          this.currentSelection.isSelecting = true
          this.updateSelection(maybeRenderable, mouseEvent.x, mouseEvent.y)
          return true
        }
      }

      if (!sameElement && (mouseEvent.type === "drag" || mouseEvent.type === "move")) {
        if (this.lastOverRenderable && this.lastOverRenderable !== this.capturedRenderable) {
          const event = new MouseEvent(this.lastOverRenderable, { ...mouseEvent, type: "out" })
          this.lastOverRenderable.processMouseEvent(event)
        }
        this.lastOverRenderable = maybeRenderable
        if (maybeRenderable) {
          const event = new MouseEvent(maybeRenderable, {
            ...mouseEvent,
            type: "over",
            source: this.capturedRenderable,
          })
          maybeRenderable.processMouseEvent(event)
        }
      }

      if (this.capturedRenderable && mouseEvent.type !== "up") {
        const event = new MouseEvent(this.capturedRenderable, mouseEvent)
        this.capturedRenderable.processMouseEvent(event)
        return true
      }

      if (this.capturedRenderable && mouseEvent.type === "up") {
        const event = new MouseEvent(this.capturedRenderable, { ...mouseEvent, type: "drag-end" })
        this.capturedRenderable.processMouseEvent(event)
        this.capturedRenderable.processMouseEvent(new MouseEvent(this.capturedRenderable, mouseEvent))
        if (maybeRenderable) {
          const event = new MouseEvent(maybeRenderable, {
            ...mouseEvent,
            type: "drop",
            source: this.capturedRenderable,
          })
          maybeRenderable.processMouseEvent(event)
        }
        this.lastOverRenderable = this.capturedRenderable
        this.lastOverRenderableNum = this.capturedRenderable.num
        this.capturedRenderable = undefined
        // Dropping the renderable needs to push another frame when the renderer is not live
        // to update the hit grid, otherwise capturedRenderable won't be in the hit grid and will not receive mouse events
        this.requestRender()
      }

      let event: MouseEvent | undefined = undefined
      if (maybeRenderable) {
        if (mouseEvent.type === "drag" && mouseEvent.button === MouseButton.LEFT) {
          this.capturedRenderable = maybeRenderable
        } else {
          this.capturedRenderable = undefined
        }
        event = new MouseEvent(maybeRenderable, mouseEvent)
        maybeRenderable.processMouseEvent(event)
      } else {
        this.capturedRenderable = undefined
        this.lastOverRenderable = undefined
      }

      if (!event?.defaultPrevented && mouseEvent.type === "down" && this.currentSelection) {
        this.clearSelection()
      }

      return true
    }

    return false
  }

  private takeMemorySnapshot(): void {
    if (this.isDestroyed) return

    const memoryUsage = process.memoryUsage()
    this.lastMemorySnapshot = {
      heapUsed: memoryUsage.heapUsed,
      heapTotal: memoryUsage.heapTotal,
      arrayBuffers: memoryUsage.arrayBuffers,
    }

    this.lib.updateMemoryStats(
      this.rendererPtr,
      this.lastMemorySnapshot.heapUsed,
      this.lastMemorySnapshot.heapTotal,
      this.lastMemorySnapshot.arrayBuffers,
    )

    this.emit("memory:snapshot", this.lastMemorySnapshot)
  }

  private startMemorySnapshotTimer(): void {
    if (this.memorySnapshotTimer) {
      clearInterval(this.memorySnapshotTimer)
    }

    this.memorySnapshotTimer = setInterval(() => {
      this.takeMemorySnapshot()
    }, this.memorySnapshotInterval)
  }

  public setMemorySnapshotInterval(interval: number): void {
    this.memorySnapshotInterval = interval

    if (this._isRunning && interval > 0) {
      this.startMemorySnapshotTimer()
    } else if (interval <= 0 && this.memorySnapshotTimer) {
      clearInterval(this.memorySnapshotTimer)
      this.memorySnapshotTimer = null
    }
  }

  private handleResize(width: number, height: number): void {
    if (this.isDestroyed) return
    if (this._splitHeight > 0) {
      this.processResize(width, height)
      return
    }

    if (this.resizeTimeoutId !== null) {
      clearTimeout(this.resizeTimeoutId)
      this.resizeTimeoutId = null
    }

    this.resizeTimeoutId = setTimeout(() => {
      this.resizeTimeoutId = null
      this.processResize(width, height)
    }, this.resizeDebounceDelay)
  }

  private queryPixelResolution() {
    this.waitingForPixelResolution = true
    // TODO: should move to native, injecting the request in the next frame if running
    this.writeOut(ANSI.queryPixelSize)
  }

  private processResize(width: number, height: number): void {
    if (width === this._terminalWidth && height === this._terminalHeight) return

    const prevWidth = this._terminalWidth

    this._terminalWidth = width
    this._terminalHeight = height
    this.queryPixelResolution()

    this.capturedRenderable = undefined
    this.mouseParser.reset()

    if (this._splitHeight > 0) {
      // TODO: Handle resizing split mode properly
      if (width < prevWidth) {
        const start = this._terminalHeight - this._splitHeight * 2
        const flush = ANSI.moveCursorAndClear(start, 1)
        this.writeOut(flush)
      }
      this.renderOffset = height - this._splitHeight
      this.width = width
      this.height = this._splitHeight
      this.currentRenderBuffer.clear(RGBA.fromHex("#000000"))
      this.lib.setRenderOffset(this.rendererPtr, this.renderOffset)
    } else {
      this.width = width
      this.height = height
    }

    this.lib.resizeRenderer(this.rendererPtr, this.width, this.height)
    this.nextRenderBuffer = this.lib.getNextBuffer(this.rendererPtr)
    this.currentRenderBuffer = this.lib.getCurrentBuffer(this.rendererPtr)
    this._console.resize(this.width, this.height)
    this.root.resize(this.width, this.height)
    this.emit("resize", this.width, this.height)
    this.requestRender()
  }

  public setBackgroundColor(color: ColorInput): void {
    const parsedColor = parseColor(color)
    this.lib.setBackgroundColor(this.rendererPtr, parsedColor as RGBA)
    this.backgroundColor = parsedColor as RGBA
    this.nextRenderBuffer.clear(parsedColor as RGBA)
    this.requestRender()
  }

  public toggleDebugOverlay(): void {
    this.debugOverlay.enabled = !this.debugOverlay.enabled
    this.lib.setDebugOverlay(this.rendererPtr, this.debugOverlay.enabled, this.debugOverlay.corner)
    this.emit(CliRenderEvents.DEBUG_OVERLAY_TOGGLE, this.debugOverlay.enabled)
    this.requestRender()
  }

  public configureDebugOverlay(options: { enabled?: boolean; corner?: DebugOverlayCorner }): void {
    this.debugOverlay.enabled = options.enabled ?? this.debugOverlay.enabled
    this.debugOverlay.corner = options.corner ?? this.debugOverlay.corner
    this.lib.setDebugOverlay(this.rendererPtr, this.debugOverlay.enabled, this.debugOverlay.corner)
    this.requestRender()
  }

  public clearTerminal(): void {
    this.lib.clearTerminal(this.rendererPtr)
  }

  public setTerminalTitle(title: string): void {
    this.lib.setTerminalTitle(this.rendererPtr, title)
  }

  public dumpHitGrid(): void {
    this.lib.dumpHitGrid(this.rendererPtr)
  }

  public dumpBuffers(timestamp?: number): void {
    this.lib.dumpBuffers(this.rendererPtr, timestamp)
  }

  public dumpStdoutBuffer(timestamp?: number): void {
    this.lib.dumpStdoutBuffer(this.rendererPtr, timestamp)
  }

  public static setCursorPosition(renderer: CliRenderer, x: number, y: number, visible: boolean = true): void {
    const lib = resolveRenderLib()
    lib.setCursorPosition(renderer.rendererPtr, x, y, visible)
  }

  public static setCursorStyle(
    renderer: CliRenderer,
    style: CursorStyle,
    blinking: boolean = false,
    color?: RGBA,
  ): void {
    const lib = resolveRenderLib()
    lib.setCursorStyle(renderer.rendererPtr, style, blinking)
    if (color) {
      lib.setCursorColor(renderer.rendererPtr, color)
    }
  }

  public static setCursorColor(renderer: CliRenderer, color: RGBA): void {
    const lib = resolveRenderLib()
    lib.setCursorColor(renderer.rendererPtr, color)
  }

  public setCursorPosition(x: number, y: number, visible: boolean = true): void {
    this.lib.setCursorPosition(this.rendererPtr, x, y, visible)
  }

  public setCursorStyle(style: CursorStyle, blinking: boolean = false, color?: RGBA): void {
    this.lib.setCursorStyle(this.rendererPtr, style, blinking)
    if (color) {
      this.lib.setCursorColor(this.rendererPtr, color)
    }
  }

  public setCursorColor(color: RGBA): void {
    this.lib.setCursorColor(this.rendererPtr, color)
  }

  public addPostProcessFn(processFn: (buffer: OptimizedBuffer, deltaTime: number) => void): void {
    this.postProcessFns.push(processFn)
  }

  public removePostProcessFn(processFn: (buffer: OptimizedBuffer, deltaTime: number) => void): void {
    this.postProcessFns = this.postProcessFns.filter((fn) => fn !== processFn)
  }

  public clearPostProcessFns(): void {
    this.postProcessFns = []
  }

  public setFrameCallback(callback: (deltaTime: number) => Promise<void>): void {
    this.frameCallbacks.push(callback)
  }

  public removeFrameCallback(callback: (deltaTime: number) => Promise<void>): void {
    this.frameCallbacks = this.frameCallbacks.filter((cb) => cb !== callback)
  }

  public clearFrameCallbacks(): void {
    this.frameCallbacks = []
  }

  public requestLive(): void {
    this.liveRequestCounter++

    if (this.controlState === RendererControlState.IDLE && this.liveRequestCounter > 0) {
      this.controlState = RendererControlState.AUTO_STARTED
      this.internalStart()
    }
  }

  public dropLive(): void {
    this.liveRequestCounter = Math.max(0, this.liveRequestCounter - 1)

    if (this.controlState === RendererControlState.AUTO_STARTED && this.liveRequestCounter === 0) {
      this.controlState = RendererControlState.IDLE
      this.internalPause()
    }
  }

  public start(): void {
    this.controlState = RendererControlState.EXPLICIT_STARTED
    this.internalStart()
  }

  public auto(): void {
    this.controlState = this._isRunning ? RendererControlState.AUTO_STARTED : RendererControlState.IDLE
  }

  private internalStart(): void {
    if (!this._isRunning && !this.isDestroyed) {
      this._isRunning = true

      if (this.memorySnapshotInterval > 0) {
        this.startMemorySnapshotTimer()
      }

      this.startRenderLoop()
    }
  }

  public pause(): void {
    this.controlState = RendererControlState.EXPLICIT_PAUSED
    this.internalPause()
  }

  private internalPause(): void {
    this._isRunning = false
  }

  public stop(): void {
    this.controlState = RendererControlState.EXPLICIT_STOPPED
    this.internalStop()
  }

  private internalStop(): void {
    if (this.isRunning && !this.isDestroyed) {
      this._isRunning = false

      if (this.memorySnapshotTimer) {
        clearInterval(this.memorySnapshotTimer)
        this.memorySnapshotTimer = null
      }

      if (this.renderTimeout) {
        clearTimeout(this.renderTimeout)
        this.renderTimeout = null
      }
    }
  }

  public destroy(): void {
    this.stdin.removeListener("data", this.stdinListener)
    process.removeListener("SIGWINCH", this.sigwinchHandler)
    process.removeListener("uncaughtException", this.handleError)
    process.removeListener("unhandledRejection", this.handleError)
    process.removeListener("exit", this.exitHandler)
    process.removeListener("warning", this.warningHandler)
    capture.removeListener("write", this.captureCallback)

    if (this.memorySnapshotTimer) {
      clearInterval(this.memorySnapshotTimer)
    }

    if (this.stdin.setRawMode) {
      this.stdin.setRawMode(false)
    }

    if (this.isDestroyed) return
    this.isDestroyed = true

    this.waitingForPixelResolution = false
    this.capturedRenderable = undefined

<<<<<<< HEAD
    if (this.sigwinchHandler) {
      process.removeListener("SIGWINCH", this.sigwinchHandler)
      this.sigwinchHandler = null
    }

    FocusManager.uninstall()
=======
    this._keyHandler.destroy()
>>>>>>> 7ff2578a
    this._console.deactivate()
    this.disableStdoutInterception()
    this.lib.destroyRenderer(this.rendererPtr)
  }

  private startRenderLoop(): void {
    if (!this._isRunning) return

    this.lastTime = Date.now()
    this.frameCount = 0
    this.lastFpsTime = this.lastTime
    this.currentFps = 0
    this.targetFrameTime = 1000 / this.targetFps

    this.loop()
  }

  private async loop(): Promise<void> {
    if (this.rendering || this.isDestroyed) return
    this.rendering = true
    if (this.renderTimeout) {
      clearTimeout(this.renderTimeout)
      this.renderTimeout = null
    }

    const now = Date.now()
    const elapsed = now - this.lastTime

    const deltaTime = elapsed
    this.lastTime = now

    this.frameCount++
    if (now - this.lastFpsTime >= 1000) {
      this.currentFps = this.frameCount
      this.frameCount = 0
      this.lastFpsTime = now
    }

    this.renderStats.frameCount++
    this.renderStats.fps = this.currentFps
    const overallStart = performance.now()

    const frameRequests = Array.from(this.animationRequest.values())
    this.animationRequest.clear()
    const animationRequestStart = performance.now()
    frameRequests.forEach((callback) => {
      callback(deltaTime)
      this.dropLive()
    })
    const animationRequestEnd = performance.now()
    const animationRequestTime = animationRequestEnd - animationRequestStart

    const start = performance.now()
    for (const frameCallback of this.frameCallbacks) {
      try {
        await frameCallback(deltaTime)
      } catch (error) {
        console.error("Error in frame callback:", error)
      }
    }
    const end = performance.now()
    this.renderStats.frameCallbackTime = end - start

    // Render the renderable tree
    this.root.render(this.nextRenderBuffer, deltaTime)

    for (const postProcessFn of this.postProcessFns) {
      postProcessFn(this.nextRenderBuffer, deltaTime)
    }

    this._console.renderToBuffer(this.nextRenderBuffer)

    this.renderNative()

    const overallFrameTime = performance.now() - overallStart
    // TODO: Add animationRequestTime to stats
    this.lib.updateStats(this.rendererPtr, overallFrameTime, this.renderStats.fps, this.renderStats.frameCallbackTime)

    if (this.gatherStats) {
      this.collectStatSample(overallFrameTime)
    }

    if (this._isRunning) {
      const delay = Math.max(1, this.targetFrameTime - Math.floor(overallFrameTime))
      this.renderTimeout = setTimeout(() => this.loop(), delay)
    }
    this.rendering = false
    if (this.immediateRerenderRequested) {
      this.immediateRerenderRequested = false
      this.loop()
    }
  }

  public intermediateRender(): void {
    this.immediateRerenderRequested = true
    this.loop()
  }

  private renderNative(): void {
    if (this.renderingNative) {
      console.error("Rendering called concurrently")
      throw new Error("Rendering called concurrently")
    }

    let force = false
    if (this._splitHeight > 0) {
      // TODO: Flickering could maybe be even more reduced by moving the flush to the native layer,
      // to output the flush with the buffered writer, after the render is done.
      force = this.flushStdoutCache(this._splitHeight)
    }

    this.renderingNative = true
    this.lib.render(this.rendererPtr, force)
    // this.dumpStdoutBuffer(Date.now())
    this.renderingNative = false
  }

  private collectStatSample(frameTime: number): void {
    this.frameTimes.push(frameTime)
    if (this.frameTimes.length > this.maxStatSamples) {
      this.frameTimes.shift()
    }
  }

  public getStats(): {
    fps: number
    frameCount: number
    frameTimes: number[]
    averageFrameTime: number
    minFrameTime: number
    maxFrameTime: number
  } {
    const frameTimes = [...this.frameTimes]
    const sum = frameTimes.reduce((acc, time) => acc + time, 0)
    const avg = frameTimes.length ? sum / frameTimes.length : 0
    const min = frameTimes.length ? Math.min(...frameTimes) : 0
    const max = frameTimes.length ? Math.max(...frameTimes) : 0

    return {
      fps: this.renderStats.fps,
      frameCount: this.renderStats.frameCount,
      frameTimes,
      averageFrameTime: avg,
      minFrameTime: min,
      maxFrameTime: max,
    }
  }

  public resetStats(): void {
    this.frameTimes = []
    this.renderStats.frameCount = 0
  }

  public setGatherStats(enabled: boolean): void {
    this.gatherStats = enabled
    if (!enabled) {
      this.frameTimes = []
    }
  }

  public getSelection(): Selection | null {
    return this.currentSelection
  }

  public get hasSelection(): boolean {
    return !!this.currentSelection
  }

  public getSelectionContainer(): Renderable | null {
    return this.selectionContainers.length > 0 ? this.selectionContainers[this.selectionContainers.length - 1] : null
  }

  public clearSelection(): void {
    if (this.currentSelection) {
      for (const renderable of this.currentSelection.touchedRenderables) {
        if (renderable.selectable && !renderable.isDestroyed) {
          renderable.onSelectionChanged(null)
        }
      }
      this.currentSelection = null
    }
    this.selectionContainers = []
  }

  private startSelection(startRenderable: Renderable, x: number, y: number): void {
    this.clearSelection()
    this.selectionContainers.push(startRenderable.parent || this.root)

    this.currentSelection = new Selection(startRenderable, { x, y }, { x, y })
    this.notifySelectablesOfSelectionChange()
  }

  private updateSelection(currentRenderable: Renderable | undefined, x: number, y: number): void {
    if (this.currentSelection) {
      this.currentSelection.focus = { x, y }

      if (this.selectionContainers.length > 0) {
        const currentContainer = this.selectionContainers[this.selectionContainers.length - 1]

        if (!currentRenderable || !this.isWithinContainer(currentRenderable, currentContainer)) {
          const parentContainer = currentContainer.parent || this.root
          this.selectionContainers.push(parentContainer)
        } else if (currentRenderable && this.selectionContainers.length > 1) {
          let containerIndex = this.selectionContainers.indexOf(currentRenderable)

          if (containerIndex === -1) {
            const immediateParent = currentRenderable.parent || this.root
            containerIndex = this.selectionContainers.indexOf(immediateParent)
          }

          if (containerIndex !== -1 && containerIndex < this.selectionContainers.length - 1) {
            this.selectionContainers = this.selectionContainers.slice(0, containerIndex + 1)
          }
        }
      }

      this.notifySelectablesOfSelectionChange()
    }
  }

  public requestSelectionUpdate(): void {
    if (this.currentSelection?.isSelecting) {
      const pointer = this._latestPointer

      const maybeRenderableId = this.lib.checkHit(this.rendererPtr, pointer.x, pointer.y)
      const maybeRenderable = Renderable.renderablesByNumber.get(maybeRenderableId)

      this.updateSelection(maybeRenderable, pointer.x, pointer.y)
    }
  }

  private isWithinContainer(renderable: Renderable, container: Renderable): boolean {
    let current: Renderable | null = renderable
    while (current) {
      if (current === container) return true
      current = current.parent
    }
    return false
  }

  private finishSelection(): void {
    if (this.currentSelection) {
      this.currentSelection.isSelecting = false
      this.emit("selection", this.currentSelection)
    }
  }

  private notifySelectablesOfSelectionChange(): void {
    const selectedRenderables: Renderable[] = []
    const touchedRenderables: Renderable[] = []
    const currentContainer =
      this.selectionContainers.length > 0 ? this.selectionContainers[this.selectionContainers.length - 1] : this.root

    if (this.currentSelection) {
      this.walkSelectableRenderables(
        currentContainer,
        this.currentSelection.bounds,
        selectedRenderables,
        touchedRenderables,
      )

      for (const renderable of this.currentSelection.touchedRenderables) {
        if (!touchedRenderables.includes(renderable)) {
          renderable.onSelectionChanged(null)
        }
      }

      this.currentSelection.updateSelectedRenderables(selectedRenderables)
      this.currentSelection.updateTouchedRenderables(touchedRenderables)
    }
  }

  private walkSelectableRenderables(
    container: Renderable,
    selectionBounds: ViewportBounds,
    selectedRenderables: Renderable[],
    touchedRenderables: Renderable[],
  ): void {
    const children = getObjectsInViewport<Renderable>(
      selectionBounds,
      container.getChildrenSortedByPrimaryAxis(),
      container.primaryAxis,
      0,
    )

    for (const child of children) {
      if (child.selectable) {
        const hasSelection = child.onSelectionChanged(this.currentSelection)
        if (hasSelection) {
          selectedRenderables.push(child)
        }
        touchedRenderables.push(child)
      }
      if (child.getChildrenCount() > 0) {
        this.walkSelectableRenderables(child, selectionBounds, selectedRenderables, touchedRenderables)
      }
    }
  }
}<|MERGE_RESOLUTION|>--- conflicted
+++ resolved
@@ -37,12 +37,9 @@
   useAlternateScreen?: boolean
   useConsole?: boolean
   experimental_splitHeight?: number
-<<<<<<< HEAD
   focusKeyHandler?: FocusKeyHandler
   useFocusManager?: boolean
-=======
   useKittyKeyboard?: boolean
->>>>>>> 7ff2578a
 }
 
 export type PixelResolution = {
@@ -1191,16 +1188,8 @@
     this.waitingForPixelResolution = false
     this.capturedRenderable = undefined
 
-<<<<<<< HEAD
-    if (this.sigwinchHandler) {
-      process.removeListener("SIGWINCH", this.sigwinchHandler)
-      this.sigwinchHandler = null
-    }
-
     FocusManager.uninstall()
-=======
     this._keyHandler.destroy()
->>>>>>> 7ff2578a
     this._console.deactivate()
     this.disableStdoutInterception()
     this.lib.destroyRenderer(this.rendererPtr)
