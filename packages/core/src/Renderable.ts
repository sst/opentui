--- conflicted
+++ resolved
@@ -1122,12 +1122,8 @@
         }
 
         const childLayoutNode = obj.getLayoutNode()
-<<<<<<< HEAD
-        this.layoutNode.removeChild(childLayoutNode)
         this.ctx.removeFocusable(obj)
-=======
         this.yogaNode.removeChild(childLayoutNode)
->>>>>>> 7ff2578a
         this.requestRender()
 
         obj.onRemove()
