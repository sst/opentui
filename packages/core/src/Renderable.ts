import { OptimizedBuffer, type RenderContext, type MouseEvent, type SelectionState } from "."
import { EventEmitter } from "events"
import Yoga, { FlexDirection, Direction, PositionType, Edge, Align, Justify, type Config, Display } from "yoga-layout"
import { TrackedNode, createTrackedNode } from "./lib/TrackedNode"
import type { ParsedKey } from "./lib/parse.keypress"
import { getKeyHandler, type KeyHandler } from "./lib/KeyHandler"
import {
  parseAlign,
  parseFlexDirection,
  parseJustify,
  parsePositionType,
  type AlignString,
  type FlexDirectionString,
  type JustifyString,
  type PositionTypeString,
} from "./lib/yoga.options"

export enum LayoutEvents {
  LAYOUT_CHANGED = "layout-changed",
  ADDED = "added",
  REMOVED = "removed",
  RESIZED = "resized",
}

export enum RenderableEvents {
  FOCUSED = "focused",
  BLURRED = "blurred",
}

export interface Position {
  top?: number | "auto" | `${number}%`
  right?: number | "auto" | `${number}%`
  bottom?: number | "auto" | `${number}%`
  left?: number | "auto" | `${number}%`
}

export interface LayoutOptions {
  flexGrow?: number
  flexShrink?: number
  flexDirection?: FlexDirectionString
  alignItems?: AlignString
  justifyContent?: JustifyString
  flexBasis?: number | "auto" | undefined
  position?: PositionTypeString
  top?: number | "auto" | `${number}%`
  right?: number | "auto" | `${number}%`
  bottom?: number | "auto" | `${number}%`
  left?: number | "auto" | `${number}%`
  minWidth?: number
  minHeight?: number
  maxWidth?: number
  maxHeight?: number
  margin?: number | "auto" | `${number}%`
  marginTop?: number | "auto" | `${number}%`
  marginRight?: number | "auto" | `${number}%`
  marginBottom?: number | "auto" | `${number}%`
  marginLeft?: number | "auto" | `${number}%`
  padding?: number | `${number}%`
  paddingTop?: number | `${number}%`
  paddingRight?: number | `${number}%`
  paddingBottom?: number | `${number}%`
  paddingLeft?: number | `${number}%`
  enableLayout?: boolean
}

export interface RenderableOptions extends Partial<LayoutOptions> {
  width?: number | "auto" | `${number}%`
  height?: number | "auto" | `${number}%`
  zIndex?: number
  visible?: boolean
  buffered?: boolean
}

let renderableNumber = 1

function validateOptions(id: string, options: RenderableOptions): void {
  if (typeof options.width === "number") {
    if (options.width < 0) {
      throw new TypeError(`Invalid width for Renderable ${id}: ${options.width}`)
    }
  }
  if (typeof options.height === "number") {
    if (options.height < 0) {
      throw new TypeError(`Invalid height for Renderable ${id}: ${options.height}`)
    }
  }
}

function isValidPercentage(value: any): value is `${number}%` {
  if (typeof value === "string" && value.endsWith("%")) {
    const numPart = value.slice(0, -1)
    const num = parseFloat(numPart)
    return !Number.isNaN(num)
  }
  return false
}

export function isMarginType(value: any): value is number | "auto" | `${number}%` {
  if (typeof value === "number" && !Number.isNaN(value)) {
    return true
  }
  if (value === "auto") {
    return true
  }
  return isValidPercentage(value)
}

export function isPaddingType(value: any): value is number | `${number}%` {
  if (typeof value === "number" && !Number.isNaN(value)) {
    return true
  }
  return isValidPercentage(value)
}

export function isPositionType(value: any): value is number | "auto" | `${number}%` {
  if (typeof value === "number" && !Number.isNaN(value)) {
    return true
  }
  if (value === "auto") {
    return true
  }
  return isValidPercentage(value)
}

export function isDimensionType(value: any): value is number | "auto" | `${number}%` {
  return isPositionType(value)
}

export function isFlexBasisType(value: any): value is number | "auto" | undefined {
  if (value === undefined || value === "auto") {
    return true
  }
  if (typeof value === "number" && !Number.isNaN(value)) {
    return true
  }
  return false
}

export function isSizeType(value: any): value is number | `${number}%` | undefined {
  if (value === undefined) {
    return true
  }
  if (typeof value === "number" && !Number.isNaN(value)) {
    return true
  }
  return isValidPercentage(value)
}

export abstract class Renderable extends EventEmitter {
  static renderablesByNumber: Map<number, Renderable> = new Map()

  public readonly id: string
  public readonly num: number
  protected ctx: RenderContext | null = null
  private _x: number = 0
  private _y: number = 0
  protected _width: number | "auto" | `${number}%`
  protected _height: number | "auto" | `${number}%`
  private _widthValue: number = 0
  private _heightValue: number = 0
  private _zIndex: number
  protected _visible: boolean
  public selectable: boolean = false
  protected buffered: boolean
  protected frameBuffer: OptimizedBuffer | null = null
  private _dirty: boolean = false

  protected focusable: boolean = false
  protected _focused: boolean = false
  protected keyHandler: KeyHandler = getKeyHandler()
  protected keypressHandler: ((key: ParsedKey) => void) | null = null

  protected layoutNode: TrackedNode
  protected _positionType: PositionTypeString = "relative"
  protected _position: Position = {}

  private renderableMap: Map<string, Renderable> = new Map()
  private renderableArray: Renderable[] = []
  private needsZIndexSort: boolean = false
  public parent: Renderable | null = null

  // This is a workaround for yoga-layout performance issues (wasm call overhead)
  // when setting the position of an element. Absolute elements do not need a full layout update.
  // But when other attributes change and update the layout, it should update the layout node position.
  // TODO: Use a bun ffi wrapper for a native yoga build instead of wasm.
  private _yogaPerformancePositionUpdated: boolean = false

  constructor(id: string, options: RenderableOptions) {
    super()
    this.id = id
    this.num = renderableNumber++
    Renderable.renderablesByNumber.set(this.num, this)

    validateOptions(id, options)

    this._width = options.width ?? "auto"
    this._height = options.height ?? "auto"

    if (typeof this._width === "number") {
      this._widthValue = this._width
    }
    if (typeof this._height === "number") {
      this._heightValue = this._height
    }

    this._zIndex = options.zIndex ?? 0
    this._visible = options.visible !== false
    this.buffered = options.buffered ?? false

    this.layoutNode = createTrackedNode({ renderable: this } as any)
    this.layoutNode.yogaNode.setDisplay(this._visible ? Display.Flex : Display.None)
    this.setupYogaProperties(options)

    if (this.buffered) {
      this.createFrameBuffer()
    }
  }

  public get visible(): boolean {
    return this._visible
  }

  public set visible(value: boolean) {
    this._visible = value
    this.layoutNode.yogaNode.setDisplay(value ? Display.Flex : Display.None)
    if (this._focused) {
      this.blur()
    }
    this.requestLayout()
  }

  public hasSelection(): boolean {
    return false
  }

  public onSelectionChanged(selection: SelectionState | null): boolean {
    // Default implementation: do nothing
    // Override this method to provide custom selection handling
    return false
  }

  public getSelectedText(): string {
    return ""
  }

  public shouldStartSelection(x: number, y: number): boolean {
    return false
  }

  public focus(): void {
    if (this._focused || !this.focusable) return

    this._focused = true
    this.needsUpdate()

    this.keypressHandler = (key: ParsedKey) => {
      if (this.handleKeyPress) {
        this.handleKeyPress(key)
      }
    }

    this.keyHandler.on("keypress", this.keypressHandler)
    this.emit(RenderableEvents.FOCUSED)
  }

  public blur(): void {
    if (!this._focused || !this.focusable) return

    this._focused = false
    this.needsUpdate()

    if (this.keypressHandler) {
      this.keyHandler.off("keypress", this.keypressHandler)
      this.keypressHandler = null
    }

    this.emit(RenderableEvents.BLURRED)
  }

  public get focused(): boolean {
    return this._focused
  }

  public handleKeyPress?(key: ParsedKey | string): boolean

  protected get isDirty(): boolean {
    return this._dirty
  }

  private markClean(): void {
    this._dirty = false
  }

  public needsUpdate() {
    this._dirty = true
    this.ctx?.needsUpdate()
  }

  public get x(): number {
    if (this.parent && this._positionType === "relative") {
      return this.parent.x + this._x
    }
    return this._x
  }

  public set x(value: number) {
    this.left = value
  }

  public get top(): number | "auto" | `${number}%` | undefined {
    return this._position.top
  }

  public set top(value: number | "auto" | `${number}%` | undefined) {
    if (isPositionType(value) || value === undefined) {
      this.setPosition({ top: value })
    }
  }

  public get right(): number | "auto" | `${number}%` | undefined {
    return this._position.right
  }

  public set right(value: number | "auto" | `${number}%` | undefined) {
    if (isPositionType(value) || value === undefined) {
      this.setPosition({ right: value })
    }
  }

  public get bottom(): number | "auto" | `${number}%` | undefined {
    return this._position.bottom
  }

  public set bottom(value: number | "auto" | `${number}%` | undefined) {
    if (isPositionType(value) || value === undefined) {
      this.setPosition({ bottom: value })
    }
  }

  public get left(): number | "auto" | `${number}%` | undefined {
    return this._position.left
  }

  public set left(value: number | "auto" | `${number}%` | undefined) {
    if (isPositionType(value) || value === undefined) {
      this.setPosition({ left: value })
    }
  }

  public get y(): number {
    if (this.parent && this._positionType === "relative") {
      return this.parent.y + this._y
    }
    return this._y
  }

  public set y(value: number) {
    this.top = value
  }

  public get width(): number {
    return this._widthValue
  }

  public set width(value: number | "auto" | `${number}%`) {
    if (isDimensionType(value)) {
      this._width = value
      this.layoutNode.setWidth(value)
      this.requestLayout()
    }
  }

  public get height(): number {
    return this._heightValue
  }

  public set height(value: number | "auto" | `${number}%`) {
    if (isDimensionType(value)) {
      this._height = value
      this.layoutNode.setHeight(value)
      this.requestLayout()
    }
  }

  public get zIndex(): number {
    return this._zIndex
  }

  public set zIndex(value: number) {
    if (this._zIndex !== value) {
      this._zIndex = value
      this.parent?.requestZIndexSort()
    }
  }

  public requestZIndexSort(): void {
    this.needsZIndexSort = true
  }

  private ensureZIndexSorted(): void {
    if (this.needsZIndexSort) {
      this.renderableArray.sort((a, b) => (a.zIndex > b.zIndex ? 1 : a.zIndex < b.zIndex ? -1 : 0))
      this.needsZIndexSort = false
    }
  }

  private setupYogaProperties(options: RenderableOptions): void {
    const node = this.layoutNode.yogaNode

    if (isFlexBasisType(options.flexBasis)) {
      node.setFlexBasis(options.flexBasis)
    }

    if (isSizeType(options.minWidth)) {
      node.setMinWidth(options.minWidth)
    }
    if (isSizeType(options.minHeight)) {
      node.setMinHeight(options.minHeight)
    }

    if (options.flexGrow !== undefined) {
      node.setFlexGrow(options.flexGrow)
    } else {
      node.setFlexGrow(0)
    }

    if (options.flexShrink !== undefined) {
      node.setFlexShrink(options.flexShrink)
    } else {
      const shrinkValue = options.flexGrow && options.flexGrow > 0 ? 1 : 0
      node.setFlexShrink(shrinkValue)
    }

    if (options.flexDirection !== undefined) {
      node.setFlexDirection(parseFlexDirection(options.flexDirection))
    }
    if (options.alignItems !== undefined) {
      node.setAlignItems(parseAlign(options.alignItems))
    }
    if (options.justifyContent !== undefined) {
      node.setJustifyContent(parseJustify(options.justifyContent))
    }

    if (isDimensionType(options.width)) {
      this._width = options.width
      this.layoutNode.setWidth(options.width)
    }
    if (isDimensionType(options.height)) {
      this._height = options.height
      this.layoutNode.setHeight(options.height)
    }

    this._positionType = options.position ?? "relative"
    if (this._positionType !== "relative") {
      node.setPositionType(parsePositionType(this._positionType))
    }

    // TODO: flatten position properties internally as well
    const hasPositionProps =
      options.top !== undefined ||
      options.right !== undefined ||
      options.bottom !== undefined ||
      options.left !== undefined
    if (hasPositionProps) {
      this._position = {
        top: options.top,
        right: options.right,
        bottom: options.bottom,
        left: options.left,
      }
      this.updateYogaPosition(this._position)
    }

    if (isSizeType(options.maxWidth)) {
      node.setMaxWidth(options.maxWidth)
    }
    if (isSizeType(options.maxHeight)) {
      node.setMaxHeight(options.maxHeight)
    }

    this.setupMarginAndPadding(options)
  }

  private setupMarginAndPadding(options: RenderableOptions): void {
    const node = this.layoutNode.yogaNode

    if (isMarginType(options.margin)) {
      node.setMargin(Edge.Top, options.margin)
      node.setMargin(Edge.Right, options.margin)
      node.setMargin(Edge.Bottom, options.margin)
      node.setMargin(Edge.Left, options.margin)
    }

    if (isMarginType(options.marginTop)) {
      node.setMargin(Edge.Top, options.marginTop)
    }
    if (isMarginType(options.marginRight)) {
      node.setMargin(Edge.Right, options.marginRight)
    }
    if (isMarginType(options.marginBottom)) {
      node.setMargin(Edge.Bottom, options.marginBottom)
    }
    if (isMarginType(options.marginLeft)) {
      node.setMargin(Edge.Left, options.marginLeft)
    }

    if (isPaddingType(options.padding)) {
      node.setPadding(Edge.Top, options.padding)
      node.setPadding(Edge.Right, options.padding)
      node.setPadding(Edge.Bottom, options.padding)
      node.setPadding(Edge.Left, options.padding)
    }

    if (isPaddingType(options.paddingTop)) {
      node.setPadding(Edge.Top, options.paddingTop)
    }
    if (isPaddingType(options.paddingRight)) {
      node.setPadding(Edge.Right, options.paddingRight)
    }
    if (isPaddingType(options.paddingBottom)) {
      node.setPadding(Edge.Bottom, options.paddingBottom)
    }
    if (isPaddingType(options.paddingLeft)) {
      node.setPadding(Edge.Left, options.paddingLeft)
    }
  }

  set position(positionType: PositionTypeString) {
    if (this._positionType === positionType) return

    this._positionType = positionType
<<<<<<< HEAD
    if (this._positionType === "relative") {
      this.layoutNode.yogaNode.setPositionType(PositionType.Absolute)
    } else {
      this.layoutNode.yogaNode.setPositionType(PositionType.Absolute)
    }
=======
    this.layoutNode.yogaNode.setPositionType(parsePositionType(positionType))
>>>>>>> bdfabf23
    this.needsUpdate()
    this._yogaPerformancePositionUpdated = true
  }

  public setPosition(position: Position): void {
    this._position = { ...this._position, ...position }
    this.updateYogaPosition(position)
  }

  private updateYogaPosition(position: Position): void {
    const node = this.layoutNode.yogaNode
    const { top, right, bottom, left } = position

    if (this._positionType === "relative") {
      if (isPositionType(top)) {
        if (top === "auto") {
          node.setPositionAuto(Edge.Top)
        } else {
          node.setPosition(Edge.Top, top)
        }
      }
      if (isPositionType(right)) {
        if (right === "auto") {
          node.setPositionAuto(Edge.Right)
        } else {
          node.setPosition(Edge.Right, right)
        }
      }
      if (isPositionType(bottom)) {
        if (bottom === "auto") {
          node.setPositionAuto(Edge.Bottom)
        } else {
          node.setPosition(Edge.Bottom, bottom)
        }
      }
      if (isPositionType(left)) {
        if (left === "auto") {
          node.setPositionAuto(Edge.Left)
        } else {
          node.setPosition(Edge.Left, left)
        }
      }
      this.requestLayout()
    } else {
      if (typeof top === "number" && this._positionType === "absolute") {
        this._y = top
      }
      if (typeof left === "number" && this._positionType === "absolute") {
        this._x = left
      }
      this.needsUpdate()
      this._yogaPerformancePositionUpdated = false
    }
  }

  public set flexGrow(grow: number) {
    this.layoutNode.yogaNode.setFlexGrow(grow)
    this.requestLayout()
  }

  public set flexShrink(shrink: number) {
    this.layoutNode.yogaNode.setFlexShrink(shrink)
    this.requestLayout()
  }

  public set flexDirection(direction: FlexDirectionString) {
    this.layoutNode.yogaNode.setFlexDirection(parseFlexDirection(direction))
    this.requestLayout()
  }

  public set alignItems(alignItems: AlignString) {
    this.layoutNode.yogaNode.setAlignItems(parseAlign(alignItems))
    this.requestLayout()
  }

  public set justifyContent(justifyContent: JustifyString) {
    this.layoutNode.yogaNode.setJustifyContent(parseJustify(justifyContent))
    this.requestLayout()
  }

  public set flexBasis(basis: number | "auto" | undefined) {
    if (isFlexBasisType(basis)) {
      this.layoutNode.yogaNode.setFlexBasis(basis)
      this.requestLayout()
    }
  }

  public set minWidth(minWidth: number | `${number}%` | undefined) {
    if (isSizeType(minWidth)) {
      this.layoutNode.yogaNode.setMinWidth(minWidth)
      this.requestLayout()
    }
  }

  public set maxWidth(maxWidth: number | `${number}%` | undefined) {
    if (isSizeType(maxWidth)) {
      this.layoutNode.yogaNode.setMaxWidth(maxWidth)
      this.requestLayout()
    }
  }

  public set minHeight(minHeight: number | `${number}%` | undefined) {
    if (isSizeType(minHeight)) {
      this.layoutNode.yogaNode.setMinHeight(minHeight)
      this.requestLayout()
    }
  }

  public set maxHeight(maxHeight: number | `${number}%` | undefined) {
    if (isSizeType(maxHeight)) {
      this.layoutNode.yogaNode.setMaxHeight(maxHeight)
      this.requestLayout()
    }
  }

  public set margin(margin: number | "auto" | `${number}%` | undefined) {
    if (isMarginType(margin)) {
      const node = this.layoutNode.yogaNode
      node.setMargin(Edge.Top, margin)
      node.setMargin(Edge.Right, margin)
      node.setMargin(Edge.Bottom, margin)
      node.setMargin(Edge.Left, margin)
      this.requestLayout()
    }
  }

  public set marginTop(margin: number | "auto" | `${number}%` | undefined) {
    if (isMarginType(margin)) {
      this.layoutNode.yogaNode.setMargin(Edge.Top, margin)
      this.requestLayout()
    }
  }

  public set marginRight(margin: number | "auto" | `${number}%` | undefined) {
    if (isMarginType(margin)) {
      this.layoutNode.yogaNode.setMargin(Edge.Right, margin)
      this.requestLayout()
    }
  }

  public set marginBottom(margin: number | "auto" | `${number}%` | undefined) {
    if (isMarginType(margin)) {
      this.layoutNode.yogaNode.setMargin(Edge.Bottom, margin)
      this.requestLayout()
    }
  }

  public set marginLeft(margin: number | "auto" | `${number}%` | undefined) {
    if (isMarginType(margin)) {
      this.layoutNode.yogaNode.setMargin(Edge.Left, margin)
      this.requestLayout()
    }
  }

  public set padding(padding: number | `${number}%` | undefined) {
    if (isPaddingType(padding)) {
      const node = this.layoutNode.yogaNode
      node.setPadding(Edge.Top, padding)
      node.setPadding(Edge.Right, padding)
      node.setPadding(Edge.Bottom, padding)
      node.setPadding(Edge.Left, padding)
      this.requestLayout()
    }
  }

  public set paddingTop(padding: number | `${number}%` | undefined) {
    if (isPaddingType(padding)) {
      this.layoutNode.yogaNode.setPadding(Edge.Top, padding)
      this.requestLayout()
    }
  }

  public set paddingRight(padding: number | `${number}%` | undefined) {
    if (isPaddingType(padding)) {
      this.layoutNode.yogaNode.setPadding(Edge.Right, padding)
      this.requestLayout()
    }
  }

  public set paddingBottom(padding: number | `${number}%` | undefined) {
    if (isPaddingType(padding)) {
      this.layoutNode.yogaNode.setPadding(Edge.Bottom, padding)
      this.requestLayout()
    }
  }

  public set paddingLeft(padding: number | `${number}%` | undefined) {
    if (isPaddingType(padding)) {
      this.layoutNode.yogaNode.setPadding(Edge.Left, padding)
      this.requestLayout()
    }
  }

  public getLayoutNode(): TrackedNode {
    return this.layoutNode
  }

  public updateFromLayout(): void {
    const layout = this.layoutNode.yogaNode.getComputedLayout()

    if (this._positionType === "relative" || this._yogaPerformancePositionUpdated) {
      this._x = layout.left
      this._y = layout.top
    }

    const newWidth = Math.max(layout.width, 1)
    const newHeight = Math.max(layout.height, 1)
    const sizeChanged = this.width !== newWidth || this.height !== newHeight

    this._widthValue = newWidth
    this._heightValue = newHeight

    if (sizeChanged) {
      this.onLayoutResize(newWidth, newHeight)
    }
  }

  protected onLayoutResize(width: number, height: number): void {
    if (this._visible) {
      this.handleFrameBufferResize(width, height)
      this.onResize(width, height)
      this.needsUpdate()
    }
  }

  protected handleFrameBufferResize(width: number, height: number): void {
    if (!this.buffered) return

    if (width <= 0 || height <= 0) {
      return
    }

    if (this.frameBuffer) {
      this.frameBuffer.resize(width, height)
    } else {
      this.createFrameBuffer()
    }
  }

  protected createFrameBuffer(): void {
    const w = this.width
    const h = this.height

    if (w <= 0 || h <= 0) {
      return
    }

    try {
      this.frameBuffer = OptimizedBuffer.create(w, h, {
        respectAlpha: true,
      })
    } catch (error) {
      console.error(`Failed to create frame buffer for ${this.id}:`, error)
      this.frameBuffer = null
    }
  }

  protected onResize(width: number, height: number): void {
    // Override in subclasses for additional resize logic
  }

  protected requestLayout(): void {
    if (!this._yogaPerformancePositionUpdated) {
      const layout = this.layoutNode.yogaNode.getComputedLayout()

      if (layout.left !== this._x || layout.top !== this._y) {
        this.layoutNode.yogaNode.setPosition(Edge.Left, this._x)
        this.layoutNode.yogaNode.setPosition(Edge.Top, this._y)
      }
      this._yogaPerformancePositionUpdated = true
    }

    this.needsUpdate()
  }

  private replaceParent(obj: Renderable) {
    if (obj.parent) {
      obj.parent.remove(obj.id)
    }
    obj.parent = this
    if (this.ctx) {
      obj.propagateContext(this.ctx)
    }
  }

  public add(obj: Renderable, index?: number): number {
    if (this.renderableMap.has(obj.id)) {
      console.warn(`A renderable with id ${obj.id} already exists in ${this.id}, removing it`)
      this.remove(obj.id)
    }

    this.replaceParent(obj)

    const childLayoutNode = obj.getLayoutNode()
    let insertedIndex: number
    if (index !== undefined) {
      this.renderableArray.splice(index, 0, obj)
      insertedIndex = this.layoutNode.insertChild(childLayoutNode, index)
    } else {
      this.renderableArray.push(obj)
      insertedIndex = this.layoutNode.addChild(childLayoutNode)
    }
    this.needsZIndexSort = true
    this.renderableMap.set(obj.id, obj)

    this.requestLayout()

    this.emit("child:added", obj)

    return insertedIndex
  }

  insertBefore(obj: Renderable, anchor?: Renderable): number {
    if (!anchor) {
      return this.add(obj)
    }

    if (!this.renderableMap.has(anchor.id)) {
      throw new Error("Anchor does not exist")
    }

    const anchorIndex = this.renderableArray.indexOf(anchor)
    if (anchorIndex === -1) {
      throw new Error("Anchor does not exist")
    }

    return this.add(obj, anchorIndex)
  }

  public propagateContext(ctx: RenderContext | null): void {
    this.ctx = ctx
    for (const child of this.renderableArray) {
      child.propagateContext(ctx)
    }
  }

  public getRenderable(id: string): Renderable | undefined {
    return this.renderableMap.get(id)
  }

  public remove(id: string): void {
    if (!id) {
      return
    }
    if (this.renderableMap.has(id)) {
      const obj = this.renderableMap.get(id)
      if (obj) {
        const childLayoutNode = obj.getLayoutNode()
        this.layoutNode.removeChild(childLayoutNode)
        this.requestLayout()

        obj.parent = null
        obj.propagateContext(null)
      }
      this.renderableMap.delete(id)

      const index = this.renderableArray.findIndex((obj) => obj.id === id)
      if (index !== -1) {
        this.renderableArray.splice(index, 1)
      }
      this.emit("child:removed", id)
    }
  }

  public getChildren(): Renderable[] {
    return [...this.renderableArray]
  }

  public render(buffer: OptimizedBuffer, deltaTime: number): void {
    if (!this.visible) return

    this.beforeRender()
    this.updateFromLayout()

    const renderBuffer = this.buffered && this.frameBuffer ? this.frameBuffer : buffer

    this.renderSelf(renderBuffer, deltaTime)
    this.markClean()
    this.ctx?.addToHitGrid(this.x, this.y, this.width, this.height, this.num)
    this.ensureZIndexSorted()

    for (const child of this.renderableArray) {
      child.render(renderBuffer, deltaTime)
    }

    if (this.buffered && this.frameBuffer) {
      buffer.drawFrameBuffer(this.x, this.y, this.frameBuffer)
    }
  }

  protected beforeRender(): void {
    // Default implementation: do nothing
    // Override this method to provide custom rendering
  }

  protected renderSelf(buffer: OptimizedBuffer, deltaTime: number): void {
    // Default implementation: do nothing
    // Override this method to provide custom rendering
  }

  public destroy(): void {
    if (this.parent) {
      this.parent.remove(this.id)
    }

    if (this.frameBuffer) {
      this.frameBuffer.destroy()
      this.frameBuffer = null
    }

    for (const child of this.renderableArray) {
      child.parent = null
      child.destroy()
    }

    this.renderableArray = []
    this.renderableMap.clear()
    Renderable.renderablesByNumber.delete(this.num)

    this.layoutNode.destroy()
    this.blur()
    this.removeAllListeners()

    this.destroySelf()
  }

  public destroyRecursively(): void {
    this.destroy()
    for (const child of this.renderableArray) {
      child.destroyRecursively()
    }
  }

  protected destroySelf(): void {
    // Default implementation: do nothing else
    // Override this method to provide custom cleanup
  }

  public processMouseEvent(event: MouseEvent): void {
    this.onMouseEvent(event)
    if (this.parent && !event.defaultPrevented) {
      this.parent.processMouseEvent(event)
    }
  }

  protected onMouseEvent(event: MouseEvent): void {
    // Default implementation: do nothing
    // Override this method to provide custom event handling
  }
}

export class RootRenderable extends Renderable {
  private yogaConfig: Config

  constructor(width: number, height: number, ctx: RenderContext) {
    super("__root__", { zIndex: 0, visible: true, width, height, enableLayout: true })
    this.ctx = ctx

    this.yogaConfig = Yoga.Config.create()
    this.yogaConfig.setUseWebDefaults(false)
    this.yogaConfig.setPointScaleFactor(1)

    if (this.layoutNode) {
      this.layoutNode.destroy()
    }

    this.layoutNode = createTrackedNode({}, this.yogaConfig)
    this.layoutNode.setWidth(width)
    this.layoutNode.setHeight(height)
    this.layoutNode.yogaNode.setFlexDirection(FlexDirection.Column)

    this.calculateLayout()
  }

  public requestLayout(): void {
    this.needsUpdate()
  }

  public calculateLayout(): void {
    this.layoutNode.yogaNode.calculateLayout(this.width, this.height, Direction.LTR)
    this.emit(LayoutEvents.LAYOUT_CHANGED)
  }

  public resize(width: number, height: number): void {
    this.layoutNode.setWidth(width)
    this.layoutNode.setHeight(height)

    this.emit(LayoutEvents.RESIZED, { width, height })
  }

  protected beforeRender(): void {
    if (this.layoutNode.yogaNode.isDirty()) {
      this.calculateLayout()
    }
  }

  protected destroySelf(): void {
    if (this.layoutNode) {
      this.layoutNode.destroy()
    }

    try {
      this.yogaConfig.free()
    } catch (error) {
      // Config might already be freed
    }

    super.destroySelf()
  }
}<|MERGE_RESOLUTION|>--- conflicted
+++ resolved
@@ -529,15 +529,7 @@
     if (this._positionType === positionType) return
 
     this._positionType = positionType
-<<<<<<< HEAD
-    if (this._positionType === "relative") {
-      this.layoutNode.yogaNode.setPositionType(PositionType.Absolute)
-    } else {
-      this.layoutNode.yogaNode.setPositionType(PositionType.Absolute)
-    }
-=======
     this.layoutNode.yogaNode.setPositionType(parsePositionType(positionType))
->>>>>>> bdfabf23
     this.needsUpdate()
     this._yogaPerformancePositionUpdated = true
   }
