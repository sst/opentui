import { EventEmitter } from "events"
import Yoga, { Direction, Display, Edge, FlexDirection, type Config } from "yoga-layout"
import { OptimizedBuffer } from "./buffer"
import { getKeyHandler, type KeyHandler } from "./lib/KeyHandler"
import { TrackedNode, createTrackedNode } from "./lib/TrackedNode"
import type { ParsedKey } from "./lib/parse.keypress"
import type { MouseEventType } from "./lib/parse.mouse"
import {
  parseAlign,
  parseFlexDirection,
  parseJustify,
  parseOverflow,
  parsePositionType,
  parseWrap,
  type AlignString,
  type FlexDirectionString,
  type JustifyString,
  type OverflowString,
  type PositionTypeString,
  type WrapString,
} from "./lib/yoga.options"
import type { MouseEvent } from "./renderer"
import type { RenderContext, ViewportBounds } from "./types"
import { maybeMakeRenderable, type VNode } from "./renderables/composition/vnode"
import type { Selection } from "./lib/selection"

const BrandedRenderable: unique symbol = Symbol.for("@opentui/core/Renderable")

export enum LayoutEvents {
  LAYOUT_CHANGED = "layout-changed",
  ADDED = "added",
  REMOVED = "removed",
  RESIZED = "resized",
}

export enum RenderableEvents {
  FOCUSED = "focused",
  BLURRED = "blurred",
}

export interface Position {
  top?: number | "auto" | `${number}%`
  right?: number | "auto" | `${number}%`
  bottom?: number | "auto" | `${number}%`
  left?: number | "auto" | `${number}%`
}

export interface BaseRenderableOptions {
  id?: string
}

export interface LayoutOptions extends BaseRenderableOptions {
  flexGrow?: number
  flexShrink?: number
  flexDirection?: FlexDirectionString
  flexWrap?: WrapString
  alignItems?: AlignString
  justifyContent?: JustifyString
  alignSelf?: AlignString
  flexBasis?: number | "auto" | undefined
  position?: PositionTypeString
  overflow?: OverflowString
  top?: number | "auto" | `${number}%`
  right?: number | "auto" | `${number}%`
  bottom?: number | "auto" | `${number}%`
  left?: number | "auto" | `${number}%`
  minWidth?: number | "auto" | `${number}%`
  minHeight?: number | "auto" | `${number}%`
  maxWidth?: number | "auto" | `${number}%`
  maxHeight?: number | "auto" | `${number}%`
  margin?: number | "auto" | `${number}%`
  marginTop?: number | "auto" | `${number}%`
  marginRight?: number | "auto" | `${number}%`
  marginBottom?: number | "auto" | `${number}%`
  marginLeft?: number | "auto" | `${number}%`
  padding?: number | `${number}%`
  paddingTop?: number | `${number}%`
  paddingRight?: number | `${number}%`
  paddingBottom?: number | `${number}%`
  paddingLeft?: number | `${number}%`
  enableLayout?: boolean
}

export interface RenderableOptions<T extends BaseRenderable = BaseRenderable> extends Partial<LayoutOptions> {
  width?: number | "auto" | `${number}%`
  height?: number | "auto" | `${number}%`
  zIndex?: number
  visible?: boolean
  buffered?: boolean
  live?: boolean

  // hooks for custom render logic
  renderBefore?: (this: T, buffer: OptimizedBuffer, deltaTime: number) => void
  renderAfter?: (this: T, buffer: OptimizedBuffer, deltaTime: number) => void

  // catch all
  onMouse?: (this: T, event: MouseEvent) => void

  onMouseDown?: (this: T, event: MouseEvent) => void
  onMouseUp?: (this: T, event: MouseEvent) => void
  onMouseMove?: (this: T, event: MouseEvent) => void
  onMouseDrag?: (this: T, event: MouseEvent) => void
  onMouseDragEnd?: (this: T, event: MouseEvent) => void
  onMouseDrop?: (this: T, event: MouseEvent) => void
  onMouseOver?: (this: T, event: MouseEvent) => void
  onMouseOut?: (this: T, event: MouseEvent) => void
  onMouseScroll?: (this: T, event: MouseEvent) => void

  onKeyDown?: (key: ParsedKey) => void

  onSizeChange?: (this: T) => void
}

function validateOptions(id: string, options: RenderableOptions<Renderable>): void {
  if (typeof options.width === "number") {
    if (options.width < 0) {
      throw new TypeError(`Invalid width for Renderable ${id}: ${options.width}`)
    }
  }
  if (typeof options.height === "number") {
    if (options.height < 0) {
      throw new TypeError(`Invalid height for Renderable ${id}: ${options.height}`)
    }
  }
}

export function isValidPercentage(value: any): value is `${number}%` {
  if (typeof value === "string" && value.endsWith("%")) {
    const numPart = value.slice(0, -1)
    const num = parseFloat(numPart)
    return !Number.isNaN(num)
  }
  return false
}

export function isMarginType(value: any): value is number | "auto" | `${number}%` {
  if (typeof value === "number" && !Number.isNaN(value)) {
    return true
  }
  if (value === "auto") {
    return true
  }
  return isValidPercentage(value)
}

export function isPaddingType(value: any): value is number | `${number}%` {
  if (typeof value === "number" && !Number.isNaN(value)) {
    return true
  }
  return isValidPercentage(value)
}

export function isPositionType(value: any): value is number | "auto" | `${number}%` {
  if (typeof value === "number" && !Number.isNaN(value)) {
    return true
  }
  if (value === "auto") {
    return true
  }
  return isValidPercentage(value)
}

export function isPositionTypeType(value: any): value is PositionTypeString {
  return value === "relative" || value === "absolute"
}

export function isOverflowType(value: any): value is OverflowString {
  return value === "visible" || value === "hidden" || value === "scroll"
}

export function isDimensionType(value: any): value is number | "auto" | `${number}%` {
  return isPositionType(value)
}

export function isFlexBasisType(value: any): value is number | "auto" | undefined {
  if (value === undefined || value === "auto") {
    return true
  }
  if (typeof value === "number" && !Number.isNaN(value)) {
    return true
  }
  return false
}

export function isSizeType(value: any): value is number | `${number}%` | undefined {
  if (value === undefined) {
    return true
  }
  if (typeof value === "number" && !Number.isNaN(value)) {
    return true
  }
  return isValidPercentage(value)
}

export function isRenderable(obj: any): obj is Renderable {
  return !!obj?.[BrandedRenderable]
}

export abstract class BaseRenderable extends EventEmitter {
  [BrandedRenderable] = true

  private static renderableNumber = 1
  public readonly id: string
  public readonly num: number
  protected _dirty: boolean = false

  constructor(options: BaseRenderableOptions) {
    super()
    this.num = BaseRenderable.renderableNumber++
    this.id = options.id ?? `renderable-${this.num}`
  }

  public abstract add(obj: BaseRenderable | unknown, index?: number): number
  public abstract remove(id: string): void
  public abstract getChildren(): BaseRenderable[]
  public abstract getChildrenCount(): number
  public abstract getRenderable(id: string): BaseRenderable | undefined
  public abstract requestRender(): void

  public get isDirty(): boolean {
    return this._dirty
  }

  protected markClean(): void {
    this._dirty = false
  }

  protected markDirty(): void {
    this._dirty = true
  }
}

export abstract class Renderable extends BaseRenderable {
  static renderablesByNumber: Map<number, Renderable> = new Map()

  private _isDestroyed: boolean = false
  protected _ctx: RenderContext
  protected _translateX: number = 0
  protected _translateY: number = 0
  protected _x: number = 0
  protected _y: number = 0
  protected _width: number | "auto" | `${number}%`
  protected _height: number | "auto" | `${number}%`
  protected _widthValue: number = 0
  protected _heightValue: number = 0
  private _zIndex: number
  protected _visible: boolean
  public selectable: boolean = false
  protected buffered: boolean
  protected frameBuffer: OptimizedBuffer | null = null

  protected _focusable: boolean = false
  protected _focused: boolean = false
  protected keyHandler: KeyHandler = getKeyHandler()
  protected keypressHandler: ((key: ParsedKey) => void) | null = null
  private _live: boolean = false
  protected _liveCount: number = 0

  private _sizeChangeListener: (() => void) | undefined = undefined
  private _mouseListener: ((event: MouseEvent) => void) | null = null
  private _mouseListeners: Partial<Record<MouseEventType, (event: MouseEvent) => void>> = {}
  private _keyListeners: Partial<Record<"down", (key: ParsedKey) => void>> = {}

  protected layoutNode: TrackedNode
  protected _positionType: PositionTypeString = "relative"
  protected _overflow: OverflowString = "visible"
  protected _position: Position = {}

  private renderableMap: Map<string, Renderable> = new Map()
  protected renderableArray: Renderable[] = []
  private needsZIndexSort: boolean = false
  public parent: Renderable | null = null

  private childrenPrimarySortDirty: boolean = true
  private childrenSortedByPrimaryAxis: Renderable[] = []
  private _newChildren: Renderable[] = []

  public renderBefore?: (this: Renderable, buffer: OptimizedBuffer, deltaTime: number) => void
  public renderAfter?: (this: Renderable, buffer: OptimizedBuffer, deltaTime: number) => void

  constructor(ctx: RenderContext, options: RenderableOptions<any>) {
    super(options)

    this._ctx = ctx
    Renderable.renderablesByNumber.set(this.num, this)

    validateOptions(this.id, options)

    this.renderBefore = options.renderBefore
    this.renderAfter = options.renderAfter

    this._width = options.width ?? "auto"
    this._height = options.height ?? "auto"

    if (typeof this._width === "number") {
      this._widthValue = this._width
    }
    if (typeof this._height === "number") {
      this._heightValue = this._height
    }

    this._zIndex = options.zIndex ?? 0
    this._visible = options.visible !== false
    this.buffered = options.buffered ?? false
    this._live = options.live ?? false
    this._liveCount = this._live && this._visible ? 1 : 0

    this.layoutNode = createTrackedNode({ renderable: this } as any)
    this.layoutNode.yogaNode.setDisplay(this._visible ? Display.Flex : Display.None)
    this.setupYogaProperties(options)

    this.applyEventOptions(options)

    if (this.buffered) {
      this.createFrameBuffer()
    }
  }

  public get focusable(): boolean {
    return this._focusable
  }

  public get ctx(): RenderContext {
    return this._ctx
  }

  public get visible(): boolean {
    return this._visible
  }

  public get primaryAxis(): "row" | "column" {
    const dir = this.layoutNode.yogaNode.getFlexDirection()
    return dir === 2 || dir === 3 ? "row" : "column"
  }

  public set visible(value: boolean) {
    if (this._visible === value) return

    const wasVisible = this._visible
    this._visible = value
    this.layoutNode.yogaNode.setDisplay(value ? Display.Flex : Display.None)

    if (this._live) {
      if (!wasVisible && value) {
        this.propagateLiveCount(1)
      } else if (wasVisible && !value) {
        this.propagateLiveCount(-1)
      }
    }

    if (this._focused) {
      this.blur()
    }
    this.requestRender()
  }

  public hasSelection(): boolean {
    return false
  }

  public onSelectionChanged(selection: Selection | null): boolean {
    // Default implementation: do nothing
    // Override this method to provide custom selection handling
    return false
  }

  public getSelectedText(): string {
    return ""
  }

  public shouldStartSelection(x: number, y: number): boolean {
    return false
  }

  public focus(): void {
    if (this._focused || !this._focusable) return

<<<<<<< HEAD
    this.ctx.focusedRenderable?.blur()
    this.ctx.focusedRenderable = this
=======
    this._ctx.focusRenderable(this)
>>>>>>> 8a099b63
    this._focused = true
    this.requestRender()

    this.keypressHandler = (key: ParsedKey) => {
      this._keyListeners["down"]?.(key)
      if (this.handleKeyPress) {
        this.handleKeyPress(key)
      }
    }

    this.keyHandler.on("keypress", this.keypressHandler)
    this.emit(RenderableEvents.FOCUSED)
  }

  public blur(): void {
    if (!this._focused || !this._focusable) return

    this.ctx.focusedRenderable = null
    this._focused = false
    this.requestRender()

    if (this.keypressHandler) {
      this.keyHandler.off("keypress", this.keypressHandler)
      this.keypressHandler = null
    }

    this.emit(RenderableEvents.BLURRED)
  }

  public get focused(): boolean {
    return this._focused
  }

  public get live(): boolean {
    return this._live
  }

  public get liveCount(): number {
    return this._liveCount
  }

  public set live(value: boolean) {
    if (this._live === value) return

    this._live = value

    if (this._visible) {
      const delta = value ? 1 : -1
      this.propagateLiveCount(delta)
    }
  }

  protected propagateLiveCount(delta: number): void {
    this._liveCount += delta
    this.parent?.propagateLiveCount(delta)
  }

  public handleKeyPress?(key: ParsedKey | string): boolean

  public findDescendantById(id: string): Renderable | undefined {
    for (const child of this.renderableArray) {
      if (child.id === id) return child
      const found = child.findDescendantById(id)
      if (found) return found
    }
    return undefined
  }

  public requestRender() {
    this.markDirty()
    this._ctx.requestRender()
  }

  public get translateX(): number {
    return this._translateX
  }

  public set translateX(value: number) {
    if (this._translateX === value) return
    this._translateX = value
    this.requestRender()
    if (this.parent) this.parent.childrenPrimarySortDirty = true
  }

  public get translateY(): number {
    return this._translateY
  }

  public set translateY(value: number) {
    if (this._translateY === value) return
    this._translateY = value
    this.requestRender()
    if (this.parent) this.parent.childrenPrimarySortDirty = true
  }

  public get x(): number {
    if (this.parent && this._positionType === "relative") {
      return this.parent.x + this._x + this._translateX
    }
    return this._x + this._translateX
  }

  public set x(value: number) {
    this.left = value
  }

  public get top(): number | "auto" | `${number}%` | undefined {
    return this._position.top
  }

  public set top(value: number | "auto" | `${number}%` | undefined) {
    if (isPositionType(value) || value === undefined) {
      this.setPosition({ top: value })
    }
  }

  public get right(): number | "auto" | `${number}%` | undefined {
    return this._position.right
  }

  public set right(value: number | "auto" | `${number}%` | undefined) {
    if (isPositionType(value) || value === undefined) {
      this.setPosition({ right: value })
    }
  }

  public get bottom(): number | "auto" | `${number}%` | undefined {
    return this._position.bottom
  }

  public set bottom(value: number | "auto" | `${number}%` | undefined) {
    if (isPositionType(value) || value === undefined) {
      this.setPosition({ bottom: value })
    }
  }

  public get left(): number | "auto" | `${number}%` | undefined {
    return this._position.left
  }

  public set left(value: number | "auto" | `${number}%` | undefined) {
    if (isPositionType(value) || value === undefined) {
      this.setPosition({ left: value })
    }
  }

  public get y(): number {
    if (this.parent && this._positionType === "relative") {
      return this.parent.y + this._y + this._translateY
    }
    return this._y + this._translateY
  }

  public set y(value: number) {
    this.top = value
  }

  public get width(): number {
    return this._widthValue
  }

  public set width(value: number | "auto" | `${number}%`) {
    if (isDimensionType(value)) {
      this._width = value
      this.layoutNode.setWidth(value)
      this.requestRender()
    }
  }

  public get height(): number {
    return this._heightValue
  }

  public set height(value: number | "auto" | `${number}%`) {
    if (isDimensionType(value)) {
      this._height = value
      this.layoutNode.setHeight(value)
      this.requestRender()
    }
  }

  public get zIndex(): number {
    return this._zIndex
  }

  public set zIndex(value: number) {
    if (this._zIndex !== value) {
      this._zIndex = value
      this.parent?.requestZIndexSort()
    }
  }

  private requestZIndexSort(): void {
    this.needsZIndexSort = true
  }

  private ensureZIndexSorted(): void {
    if (this.needsZIndexSort) {
      this.renderableArray.sort((a, b) => (a.zIndex > b.zIndex ? 1 : a.zIndex < b.zIndex ? -1 : 0))
      this.needsZIndexSort = false
    }
  }

  public getChildrenSortedByPrimaryAxis(): Renderable[] {
    if (!this.childrenPrimarySortDirty && this.childrenSortedByPrimaryAxis.length === this.renderableArray.length) {
      return this.childrenSortedByPrimaryAxis
    }

    const dir = this.layoutNode.yogaNode.getFlexDirection()
    const axis: "x" | "y" = dir === 2 || dir === 3 ? "x" : "y"

    const sorted = [...this.renderableArray]
    sorted.sort((a, b) => {
      const va = axis === "y" ? a.y : a.x
      const vb = axis === "y" ? b.y : b.x
      return va - vb
    })

    this.childrenSortedByPrimaryAxis = sorted
    this.childrenPrimarySortDirty = false
    return this.childrenSortedByPrimaryAxis
  }

  private setupYogaProperties(options: RenderableOptions<Renderable>): void {
    const node = this.layoutNode.yogaNode

    if (isFlexBasisType(options.flexBasis)) {
      node.setFlexBasis(options.flexBasis)
    }

    if (isSizeType(options.minWidth)) {
      node.setMinWidth(options.minWidth)
    }
    if (isSizeType(options.minHeight)) {
      node.setMinHeight(options.minHeight)
    }

    if (options.flexGrow !== undefined) {
      node.setFlexGrow(options.flexGrow)
    } else {
      node.setFlexGrow(0)
    }

    if (options.flexShrink !== undefined) {
      node.setFlexShrink(options.flexShrink)
    } else {
      const shrinkValue = options.flexGrow && options.flexGrow > 0 ? 1 : 0
      node.setFlexShrink(shrinkValue)
    }

    if (options.flexDirection !== undefined) {
      node.setFlexDirection(parseFlexDirection(options.flexDirection))
    }
    if (options.flexWrap !== undefined) {
      node.setFlexWrap(parseWrap(options.flexWrap))
    }
    if (options.alignItems !== undefined) {
      node.setAlignItems(parseAlign(options.alignItems))
    }
    if (options.justifyContent !== undefined) {
      node.setJustifyContent(parseJustify(options.justifyContent))
    }
    if (options.alignSelf !== undefined) {
      node.setAlignSelf(parseAlign(options.alignSelf))
    }

    if (isDimensionType(options.width)) {
      this._width = options.width
      this.layoutNode.setWidth(options.width)
    }
    if (isDimensionType(options.height)) {
      this._height = options.height
      this.layoutNode.setHeight(options.height)
    }

    this._positionType = options.position === "absolute" ? "absolute" : "relative"
    if (this._positionType !== "relative") {
      node.setPositionType(parsePositionType(this._positionType))
    }

    this._overflow = options.overflow === "hidden" ? "hidden" : options.overflow === "scroll" ? "scroll" : "visible"
    if (this._overflow !== "visible") {
      node.setOverflow(parseOverflow(this._overflow))
    }

    // TODO: flatten position properties internally as well
    const hasPositionProps =
      options.top !== undefined ||
      options.right !== undefined ||
      options.bottom !== undefined ||
      options.left !== undefined
    if (hasPositionProps) {
      this._position = {
        top: options.top,
        right: options.right,
        bottom: options.bottom,
        left: options.left,
      }
      this.updateYogaPosition(this._position)
    }

    if (isSizeType(options.maxWidth)) {
      node.setMaxWidth(options.maxWidth)
    }
    if (isSizeType(options.maxHeight)) {
      node.setMaxHeight(options.maxHeight)
    }

    this.setupMarginAndPadding(options)
  }

  private setupMarginAndPadding(options: RenderableOptions<Renderable>): void {
    const node = this.layoutNode.yogaNode

    if (isMarginType(options.margin)) {
      node.setMargin(Edge.Top, options.margin)
      node.setMargin(Edge.Right, options.margin)
      node.setMargin(Edge.Bottom, options.margin)
      node.setMargin(Edge.Left, options.margin)
    }

    if (isMarginType(options.marginTop)) {
      node.setMargin(Edge.Top, options.marginTop)
    }
    if (isMarginType(options.marginRight)) {
      node.setMargin(Edge.Right, options.marginRight)
    }
    if (isMarginType(options.marginBottom)) {
      node.setMargin(Edge.Bottom, options.marginBottom)
    }
    if (isMarginType(options.marginLeft)) {
      node.setMargin(Edge.Left, options.marginLeft)
    }

    if (isPaddingType(options.padding)) {
      node.setPadding(Edge.Top, options.padding)
      node.setPadding(Edge.Right, options.padding)
      node.setPadding(Edge.Bottom, options.padding)
      node.setPadding(Edge.Left, options.padding)
    }

    if (isPaddingType(options.paddingTop)) {
      node.setPadding(Edge.Top, options.paddingTop)
    }
    if (isPaddingType(options.paddingRight)) {
      node.setPadding(Edge.Right, options.paddingRight)
    }
    if (isPaddingType(options.paddingBottom)) {
      node.setPadding(Edge.Bottom, options.paddingBottom)
    }
    if (isPaddingType(options.paddingLeft)) {
      node.setPadding(Edge.Left, options.paddingLeft)
    }
  }

  set position(positionType: PositionTypeString) {
    if (!isPositionTypeType(positionType) || this._positionType === positionType) return

    this._positionType = positionType
    this.layoutNode.yogaNode.setPositionType(parsePositionType(positionType))
    this.requestRender()
  }

  get overflow(): OverflowString {
    return this._overflow
  }

  set overflow(overflow: OverflowString) {
    if (!isOverflowType(overflow) || this._overflow === overflow) return

    this._overflow = overflow
    this.layoutNode.yogaNode.setOverflow(parseOverflow(overflow))
    this.requestRender()
  }

  public setPosition(position: Position): void {
    this._position = { ...this._position, ...position }
    this.updateYogaPosition(position)
  }

  private updateYogaPosition(position: Position): void {
    const node = this.layoutNode.yogaNode
    const { top, right, bottom, left } = position

    if (isPositionType(top)) {
      if (top === "auto") {
        node.setPositionAuto(Edge.Top)
      } else {
        node.setPosition(Edge.Top, top)
      }
    }
    if (isPositionType(right)) {
      if (right === "auto") {
        node.setPositionAuto(Edge.Right)
      } else {
        node.setPosition(Edge.Right, right)
      }
    }
    if (isPositionType(bottom)) {
      if (bottom === "auto") {
        node.setPositionAuto(Edge.Bottom)
      } else {
        node.setPosition(Edge.Bottom, bottom)
      }
    }
    if (isPositionType(left)) {
      if (left === "auto") {
        node.setPositionAuto(Edge.Left)
      } else {
        node.setPosition(Edge.Left, left)
      }
    }
    this.requestRender()
  }

  public set flexGrow(grow: number) {
    this.layoutNode.yogaNode.setFlexGrow(grow)
    this.requestRender()
  }

  public set flexShrink(shrink: number) {
    this.layoutNode.yogaNode.setFlexShrink(shrink)
    this.requestRender()
  }

  public set flexDirection(direction: FlexDirectionString) {
    this.layoutNode.yogaNode.setFlexDirection(parseFlexDirection(direction))
    this.requestRender()
  }

  public set flexWrap(wrap: WrapString) {
    this.layoutNode.yogaNode.setFlexWrap(parseWrap(wrap))
    this.requestRender()
  }

  public set alignItems(alignItems: AlignString) {
    this.layoutNode.yogaNode.setAlignItems(parseAlign(alignItems))
    this.requestRender()
  }

  public set justifyContent(justifyContent: JustifyString) {
    this.layoutNode.yogaNode.setJustifyContent(parseJustify(justifyContent))
    this.requestRender()
  }

  public set alignSelf(alignSelf: AlignString) {
    this.layoutNode.yogaNode.setAlignSelf(parseAlign(alignSelf))
    this.requestRender()
  }

  public set flexBasis(basis: number | "auto" | undefined) {
    if (isFlexBasisType(basis)) {
      this.layoutNode.yogaNode.setFlexBasis(basis)
      this.requestRender()
    }
  }

  public set minWidth(minWidth: number | `${number}%` | undefined) {
    if (isSizeType(minWidth)) {
      this.layoutNode.yogaNode.setMinWidth(minWidth)
      this.requestRender()
    }
  }

  public set maxWidth(maxWidth: number | `${number}%` | undefined) {
    if (isSizeType(maxWidth)) {
      this.layoutNode.yogaNode.setMaxWidth(maxWidth)
      this.requestRender()
    }
  }

  public set minHeight(minHeight: number | `${number}%` | undefined) {
    if (isSizeType(minHeight)) {
      this.layoutNode.yogaNode.setMinHeight(minHeight)
      this.requestRender()
    }
  }

  public set maxHeight(maxHeight: number | `${number}%` | undefined) {
    if (isSizeType(maxHeight)) {
      this.layoutNode.yogaNode.setMaxHeight(maxHeight)
      this.requestRender()
    }
  }

  public set margin(margin: number | "auto" | `${number}%` | undefined) {
    if (isMarginType(margin)) {
      const node = this.layoutNode.yogaNode
      node.setMargin(Edge.Top, margin)
      node.setMargin(Edge.Right, margin)
      node.setMargin(Edge.Bottom, margin)
      node.setMargin(Edge.Left, margin)
      this.requestRender()
    }
  }

  public set marginTop(margin: number | "auto" | `${number}%` | undefined) {
    if (isMarginType(margin)) {
      this.layoutNode.yogaNode.setMargin(Edge.Top, margin)
      this.requestRender()
    }
  }

  public set marginRight(margin: number | "auto" | `${number}%` | undefined) {
    if (isMarginType(margin)) {
      this.layoutNode.yogaNode.setMargin(Edge.Right, margin)
      this.requestRender()
    }
  }

  public set marginBottom(margin: number | "auto" | `${number}%` | undefined) {
    if (isMarginType(margin)) {
      this.layoutNode.yogaNode.setMargin(Edge.Bottom, margin)
      this.requestRender()
    }
  }

  public set marginLeft(margin: number | "auto" | `${number}%` | undefined) {
    if (isMarginType(margin)) {
      this.layoutNode.yogaNode.setMargin(Edge.Left, margin)
      this.requestRender()
    }
  }

  public set padding(padding: number | `${number}%` | undefined) {
    if (isPaddingType(padding)) {
      const node = this.layoutNode.yogaNode
      node.setPadding(Edge.Top, padding)
      node.setPadding(Edge.Right, padding)
      node.setPadding(Edge.Bottom, padding)
      node.setPadding(Edge.Left, padding)
      this.requestRender()
    }
  }

  public set paddingTop(padding: number | `${number}%` | undefined) {
    if (isPaddingType(padding)) {
      this.layoutNode.yogaNode.setPadding(Edge.Top, padding)
      this.requestRender()
    }
  }

  public set paddingRight(padding: number | `${number}%` | undefined) {
    if (isPaddingType(padding)) {
      this.layoutNode.yogaNode.setPadding(Edge.Right, padding)
      this.requestRender()
    }
  }

  public set paddingBottom(padding: number | `${number}%` | undefined) {
    if (isPaddingType(padding)) {
      this.layoutNode.yogaNode.setPadding(Edge.Bottom, padding)
      this.requestRender()
    }
  }

  public set paddingLeft(padding: number | `${number}%` | undefined) {
    if (isPaddingType(padding)) {
      this.layoutNode.yogaNode.setPadding(Edge.Left, padding)
      this.requestRender()
    }
  }

  public getLayoutNode(): TrackedNode {
    return this.layoutNode
  }

  public updateFromLayout(): void {
    const layout = this.layoutNode.yogaNode.getComputedLayout()

    const oldX = this._x
    const oldY = this._y

    this._x = layout.left
    this._y = layout.top

    const newWidth = Math.max(layout.width, 1)
    const newHeight = Math.max(layout.height, 1)
    const sizeChanged = this.width !== newWidth || this.height !== newHeight

    this._widthValue = newWidth
    this._heightValue = newHeight

    if (sizeChanged) {
      this.onLayoutResize(newWidth, newHeight)
    }

    if (oldX !== this._x || oldY !== this._y) {
      if (this.parent) this.parent.childrenPrimarySortDirty = true
    }
  }

  protected onLayoutResize(width: number, height: number): void {
    if (this._visible) {
      this.handleFrameBufferResize(width, height)
      this.onResize(width, height)
      this.requestRender()
    }
  }

  protected handleFrameBufferResize(width: number, height: number): void {
    if (!this.buffered) return

    if (width <= 0 || height <= 0) {
      return
    }

    if (this.frameBuffer) {
      this.frameBuffer.resize(width, height)
    } else {
      this.createFrameBuffer()
    }
  }

  protected createFrameBuffer(): void {
    const w = this.width
    const h = this.height

    if (w <= 0 || h <= 0) {
      return
    }

    try {
      const widthMethod = this._ctx.widthMethod
      this.frameBuffer = OptimizedBuffer.create(w, h, widthMethod, { respectAlpha: true })
    } catch (error) {
      console.error(`Failed to create frame buffer for ${this.id}:`, error)
      this.frameBuffer = null
    }
  }

  protected onResize(width: number, height: number): void {
    this.onSizeChange?.()
    this.emit("resize")
    // Override in subclasses for additional resize logic
  }

  private replaceParent(obj: Renderable) {
    if (obj.parent) {
      obj.parent.remove(obj.id)
    }
    obj.parent = this
  }

  private _forceLayoutUpdateFor: Renderable[] | null = null
  public add(obj: Renderable | VNode<any, any[]> | unknown, index?: number): number {
    if (!obj) {
      return -1
    }

    const renderable = maybeMakeRenderable(this._ctx, obj)
    if (!renderable) {
      return -1
    }

    if (renderable.isDestroyed) {
      if (process.env.NODE_ENV !== "production") {
        console.warn(`Renderable with id ${renderable.id} was already destroyed, skipping add`)
      }
      return -1
    }

    if (this.renderableMap.has(renderable.id)) {
      console.warn(`A renderable with id ${renderable.id} already exists in ${this.id}, removing it`)
      this.remove(renderable.id)
    }

    this.replaceParent(renderable)

    const childLayoutNode = renderable.getLayoutNode()
    let insertedIndex: number
    if (index !== undefined) {
      this.renderableArray.splice(index, 0, renderable)
      this._forceLayoutUpdateFor = this.renderableArray.slice(index)
      insertedIndex = this.layoutNode.insertChild(childLayoutNode, index)
    } else {
      this.renderableArray.push(renderable)
      insertedIndex = this.layoutNode.addChild(childLayoutNode)
    }
    this.needsZIndexSort = true
    this.childrenPrimarySortDirty = true
    this.renderableMap.set(renderable.id, renderable)
    this._newChildren.push(renderable)

    if (renderable._liveCount > 0) {
      this.propagateLiveCount(renderable._liveCount)
    }

    if (isRenderable(obj) && obj.focusable) {
      this.ctx.addFocusable(obj)
    }

    this.requestRender()

    return insertedIndex
  }

  insertBefore(obj: Renderable | VNode<any, any[]> | unknown, anchor?: Renderable | unknown): number {
    if (!obj) {
      return -1
    }

    const renderable = maybeMakeRenderable(this._ctx, obj)
    if (!renderable) {
      return -1
    }

    if (!anchor) {
      return this.add(renderable)
    }

    if (!isRenderable(anchor)) {
      throw new Error("Anchor must be a Renderable")
    }

    // Should we really throw for this? Maybe just log a warning in dev.
    if (!this.renderableMap.has(anchor.id)) {
      throw new Error("Anchor does not exist")
    }

    const anchorIndex = this.renderableArray.indexOf(anchor)
    // Same here: maybe just log a warning in dev.
    if (anchorIndex === -1) {
      throw new Error("Anchor does not exist")
    }

    return this.add(renderable, anchorIndex)
  }

  // TODO: that naming is meh
  public getRenderable(id: string): Renderable | undefined {
    return this.renderableMap.get(id)
  }

  public remove(id: string): void {
    if (!id) {
      return
    }

    if (this.renderableMap.has(id)) {
      const obj = this.renderableMap.get(id)
      if (obj) {
        if (obj._liveCount > 0) {
          this.propagateLiveCount(-obj._liveCount)
        }

        const childLayoutNode = obj.getLayoutNode()
        this.layoutNode.removeChild(childLayoutNode)
          this.ctx.removeFocusable(obj)
        this.requestRender()

        obj.onRemove()
        obj.parent = null
      }
      this.renderableMap.delete(id)

      const index = this.renderableArray.findIndex((obj) => obj.id === id)
      if (index !== -1) {
        this.renderableArray.splice(index, 1)
      }
      this.childrenPrimarySortDirty = true
    }
  }

  protected onRemove(): void {
    // Default implementation: do nothing
    // Override this method to provide custom removal logic
  }

  public getChildren(): Renderable[] {
    return [...this.renderableArray]
  }

  public getChildrenCount(): number {
    return this.renderableArray.length
  }

  public updateLayout(deltaTime: number, renderList: RenderCommand[] = []): void {
    if (!this.visible) return

    // NOTE: worst case updateFromLayout is called throughout the whole tree,
    // which currently still has yoga performance issues.
    // This can be mitigated at some point when the layout tree moved to native,
    // as in the native yoga tree we can use events during the calculateLayout phase,
    // and anctually know if a child has changed or not.
    // That would allow us to to generate optimised render commands,
    // including the layout updates, in one pass.
    this.updateFromLayout()

    this.onUpdate(deltaTime)
    renderList.push({ action: "render", renderable: this })

    // Note: This will update newly added children, but not their children.
    // It is meant to make sure children update the layout, even though they may not be in the viewport
    // and filtered out for updates like for the ScrollBox for example.
    if (this._newChildren.length > 0) {
      for (const child of this._newChildren) {
        child.updateFromLayout()
      }
      this._newChildren = []
    }

    // NOTE: This is a hack to force layout updates for children that were after the anchor index,
    // related to the the layout constraints described above and elsewhere.
    // Simpler would be to just update all children in that case, but also expensive for a long list of children.
    if (this._forceLayoutUpdateFor) {
      for (const child of this._forceLayoutUpdateFor) {
        child.updateFromLayout()
      }
      this._forceLayoutUpdateFor = null
    }

    this.ensureZIndexSorted()

    const shouldPushScissor = this._overflow !== "visible" && this.width > 0 && this.height > 0
    if (shouldPushScissor) {
      const scissorRect = this.getScissorRect()
      renderList.push({
        action: "pushScissorRect",
        x: scissorRect.x,
        y: scissorRect.y,
        width: scissorRect.width,
        height: scissorRect.height,
      })
    }

    for (const child of this._getChildren()) {
      child.updateLayout(deltaTime, renderList)
    }

    if (shouldPushScissor) {
      renderList.push({ action: "popScissorRect" })
    }
  }

  public render(buffer: OptimizedBuffer, deltaTime: number): void {
    let renderBuffer = buffer
    if (this.buffered && this.frameBuffer) {
      renderBuffer = this.frameBuffer
    }

    if (this.renderBefore) {
      this.renderBefore.call(this, renderBuffer, deltaTime)
    }

    this.renderSelf(renderBuffer, deltaTime)

    if (this.renderAfter) {
      this.renderAfter.call(this, renderBuffer, deltaTime)
    }

    this.markClean()
    this._ctx.addToHitGrid(this.x, this.y, this.width, this.height, this.num)

    if (this.buffered && this.frameBuffer) {
      buffer.drawFrameBuffer(this.x, this.y, this.frameBuffer)
    }
  }

  protected _getChildren(): Renderable[] {
    return this.renderableArray
  }

  protected onUpdate(deltaTime: number): void {
    // Default implementation: do nothing
    // Override this method to provide custom rendering
  }

  protected getScissorRect(): { x: number; y: number; width: number; height: number } {
    return {
      x: this.buffered ? 0 : this.x,
      y: this.buffered ? 0 : this.y,
      width: this.width,
      height: this.height,
    }
  }

  protected renderSelf(buffer: OptimizedBuffer, deltaTime: number): void {
    // Default implementation: do nothing
    // Override this method to provide custom rendering
  }

  public get isDestroyed(): boolean {
    return this._isDestroyed
  }

  public destroy(): void {
    if (this._isDestroyed) {
      return
    }

    this._isDestroyed = true

    if (this.parent) {
      this.parent.remove(this.id)
    }

    if (this.frameBuffer) {
      this.frameBuffer.destroy()
      this.frameBuffer = null
    }

    for (const child of this.renderableArray) {
      this.remove(child.id)
    }

    this.renderableArray = []
    this.renderableMap.clear()
    Renderable.renderablesByNumber.delete(this.num)

    this.blur()
    this.removeAllListeners()

    this.destroySelf()
    this.layoutNode.destroy()
  }

  public destroyRecursively(): void {
    // Destroy children first to ensure removal as destroy clears child array
    for (const child of this.renderableArray) {
      child.destroyRecursively()
    }
    this.destroy()
  }

  protected destroySelf(): void {
    // Default implementation: do nothing else
    // Override this method to provide custom cleanup
  }

  public processMouseEvent(event: MouseEvent): void {
    this._mouseListener?.call(this, event)
    this._mouseListeners[event.type]?.call(this, event)
    this.onMouseEvent(event)

    if (this.parent && !event.propagationStopped) {
      this.parent.processMouseEvent(event)
    }
  }

  protected onMouseEvent(event: MouseEvent): void {
    // Default implementation: do nothing
    // Override this method to provide custom event handling
  }

  public set onMouse(handler: ((event: MouseEvent) => void) | undefined) {
    if (handler) this._mouseListener = handler
    else this._mouseListener = null
  }

  public set onMouseDown(handler: ((event: MouseEvent) => void) | undefined) {
    if (handler) this._mouseListeners["down"] = handler
    else delete this._mouseListeners["down"]
  }

  public set onMouseUp(handler: ((event: MouseEvent) => void) | undefined) {
    if (handler) this._mouseListeners["up"] = handler
    else delete this._mouseListeners["up"]
  }

  public set onMouseMove(handler: ((event: MouseEvent) => void) | undefined) {
    if (handler) this._mouseListeners["move"] = handler
    else delete this._mouseListeners["move"]
  }

  public set onMouseDrag(handler: ((event: MouseEvent) => void) | undefined) {
    if (handler) this._mouseListeners["drag"] = handler
    else delete this._mouseListeners["drag"]
  }

  public set onMouseDragEnd(handler: ((event: MouseEvent) => void) | undefined) {
    if (handler) this._mouseListeners["drag-end"] = handler
    else delete this._mouseListeners["drag-end"]
  }

  public set onMouseDrop(handler: ((event: MouseEvent) => void) | undefined) {
    if (handler) this._mouseListeners["drop"] = handler
    else delete this._mouseListeners["drop"]
  }

  public set onMouseOver(handler: ((event: MouseEvent) => void) | undefined) {
    if (handler) this._mouseListeners["over"] = handler
    else delete this._mouseListeners["over"]
  }

  public set onMouseOut(handler: ((event: MouseEvent) => void) | undefined) {
    if (handler) this._mouseListeners["out"] = handler
    else delete this._mouseListeners["out"]
  }

  public set onMouseScroll(handler: ((event: MouseEvent) => void) | undefined) {
    if (handler) this._mouseListeners["scroll"] = handler
    else delete this._mouseListeners["scroll"]
  }

  public set onKeyDown(handler: ((key: ParsedKey) => void) | undefined) {
    if (handler) this._keyListeners["down"] = handler
    else delete this._keyListeners["down"]
  }
  public get onKeyDown(): ((key: ParsedKey) => void) | undefined {
    return this._keyListeners["down"]
  }

  public set onSizeChange(handler: (() => void) | undefined) {
    this._sizeChangeListener = handler
  }
  public get onSizeChange(): (() => void) | undefined {
    return this._sizeChangeListener
  }

  private applyEventOptions(options: RenderableOptions<Renderable>): void {
    this.onMouse = options.onMouse
    this.onMouseDown = options.onMouseDown
    this.onMouseUp = options.onMouseUp
    this.onMouseMove = options.onMouseMove
    this.onMouseDrag = options.onMouseDrag
    this.onMouseDragEnd = options.onMouseDragEnd
    this.onMouseDrop = options.onMouseDrop
    this.onMouseOver = options.onMouseOver
    this.onMouseOut = options.onMouseOut
    this.onMouseScroll = options.onMouseScroll
    this.onKeyDown = options.onKeyDown
    this.onSizeChange = options.onSizeChange
  }
}

interface RenderCommandBase {
  action: "render" | "pushScissorRect" | "popScissorRect"
}

interface RenderCommandPushScissorRect extends RenderCommandBase {
  action: "pushScissorRect"
  x: number
  y: number
  width: number
  height: number
}

interface RenderCommandPopScissorRect extends RenderCommandBase {
  action: "popScissorRect"
}

interface RenderCommandRender extends RenderCommandBase {
  action: "render"
  renderable: Renderable
}

export type RenderCommand = RenderCommandPushScissorRect | RenderCommandPopScissorRect | RenderCommandRender

export class RootRenderable extends Renderable {
  private yogaConfig: Config
  private renderList: RenderCommand[] = []

  constructor(ctx: RenderContext) {
    super(ctx, { id: "__root__", zIndex: 0, visible: true, width: ctx.width, height: ctx.height, enableLayout: true })

    this.yogaConfig = Yoga.Config.create()
    this.yogaConfig.setUseWebDefaults(false)
    this.yogaConfig.setPointScaleFactor(1)

    if (this.layoutNode) {
      this.layoutNode.destroy()
    }

    this.layoutNode = createTrackedNode({}, this.yogaConfig)
    this.layoutNode.setWidth(ctx.width)
    this.layoutNode.setHeight(ctx.height)
    this.layoutNode.yogaNode.setFlexDirection(FlexDirection.Column)

    this.calculateLayout()
  }

  public render(buffer: OptimizedBuffer, deltaTime: number): void {
    if (!this.visible) return

    // NOTE: Strictly speaking, this is a 3-pass rendering process:
    // 1. Calculate layout from root
    // 2. Update layout throughout the tree and collect render list
    // 3. Render all collected renderables
    // Should be 2-pass by hooking into the calculateLayout phase,
    // but that's only possible if we move the layout tree to native.

    // 1. Calculate layout from root
    if (this.layoutNode.yogaNode.isDirty()) {
      this.calculateLayout()
    }

    // 2. Update layout throughout the tree and collect render list
    this.renderList.length = 0
    this.updateLayout(deltaTime, this.renderList)

    // 3. Render all collected renderables
    for (let i = 1; i < this.renderList.length; i++) {
      const command = this.renderList[i]
      switch (command.action) {
        case "render":
          command.renderable.render(buffer, deltaTime)
          break
        case "pushScissorRect":
          buffer.pushScissorRect(command.x, command.y, command.width, command.height)
          break
        case "popScissorRect":
          buffer.popScissorRect()
          break
      }
    }
  }

  protected propagateLiveCount(delta: number): void {
    const oldCount = this._liveCount
    this._liveCount += delta

    if (oldCount === 0 && this._liveCount > 0) {
      this._ctx.requestLive()
    } else if (oldCount > 0 && this._liveCount === 0) {
      this._ctx.dropLive()
    }
  }

  public calculateLayout(): void {
    this.layoutNode.yogaNode.calculateLayout(this.width, this.height, Direction.LTR)
    this.emit(LayoutEvents.LAYOUT_CHANGED)
  }

  public resize(width: number, height: number): void {
    this.width = width
    this.height = height

    this.emit(LayoutEvents.RESIZED, { width, height })
  }

  protected onUpdate(deltaTime: number): void {
    // Layout calculation is now handled in render() method
    // This method can be used for other update logic if needed
  }

  protected destroySelf(): void {
    if (this.layoutNode) {
      this.layoutNode.destroy()
    }

    try {
      this.yogaConfig.free()
    } catch (error) {
      // Config might already be freed
    }
  }
}<|MERGE_RESOLUTION|>--- conflicted
+++ resolved
@@ -375,12 +375,8 @@
   public focus(): void {
     if (this._focused || !this._focusable) return
 
-<<<<<<< HEAD
     this.ctx.focusedRenderable?.blur()
     this.ctx.focusedRenderable = this
-=======
-    this._ctx.focusRenderable(this)
->>>>>>> 8a099b63
     this._focused = true
     this.requestRender()
 
