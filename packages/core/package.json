--- conflicted
+++ resolved
@@ -35,11 +35,7 @@
   },
   "dependencies": {
     "bun-ffi-structs": "0.1.2",
-<<<<<<< HEAD
-    "bun-yoga": "^0.2.11",
-=======
-    "bun-yoga": "^0.2.10",
->>>>>>> 71dcabc4
+    "bun-yoga": "^0.2.12",
     "diff": "8.0.2",
     "jimp": "1.6.0"
   },
