{
  "lockfileVersion": 1,
  "configVersion": 0,
  "workspaces": {
    "": {
      "name": "@opentui",
      "devDependencies": {
        "prettier": "3.6.2",
      },
    },
    "packages/core": {
      "name": "@opentui/core",
      "version": "0.1.51",
      "dependencies": {
        "bun-ffi-structs": "0.1.2",
<<<<<<< HEAD
        "bun-yoga": "^0.2.4",
=======
        "diff": "8.0.2",
>>>>>>> 78cd3419
        "jimp": "1.6.0",
      },
      "devDependencies": {
        "@types/bun": "latest",
        "@types/node": "latest",
        "@types/three": "0.177.0",
        "commander": "^13.1.0",
        "typescript": "^5",
        "web-tree-sitter": "0.25.10",
      },
      "optionalDependencies": {
        "@dimforge/rapier2d-simd-compat": "^0.17.3",
        "@opentui/core-darwin-arm64": "0.1.51",
        "@opentui/core-darwin-x64": "0.1.51",
        "@opentui/core-linux-arm64": "0.1.51",
        "@opentui/core-linux-x64": "0.1.51",
        "@opentui/core-win32-arm64": "0.1.51",
        "@opentui/core-win32-x64": "0.1.51",
        "bun-webgpu": "0.1.4",
        "planck": "^1.4.2",
        "three": "0.177.0",
      },
      "peerDependencies": {
        "web-tree-sitter": "0.25.10",
      },
    },
    "packages/react": {
      "name": "@opentui/react",
      "version": "0.1.51",
      "dependencies": {
        "@opentui/core": "workspace:*",
        "react-reconciler": "^0.32.0",
      },
      "devDependencies": {
        "@types/bun": "latest",
        "@types/node": "latest",
        "@types/react": "^19.0.0",
        "@types/react-reconciler": "^0.32.0",
        "typescript": "^5",
      },
      "peerDependencies": {
        "react": ">=19.0.0",
      },
    },
    "packages/solid": {
      "name": "@opentui/solid",
      "version": "0.1.51",
      "dependencies": {
        "@babel/core": "7.28.0",
        "@babel/preset-typescript": "7.27.1",
        "@opentui/core": "workspace:*",
        "babel-plugin-module-resolver": "5.0.2",
        "babel-preset-solid": "1.9.9",
        "s-js": "^0.4.9",
      },
      "devDependencies": {
        "@types/babel__core": "7.20.5",
        "@types/bun": "latest",
        "@types/node": "latest",
        "typescript": "^5",
      },
      "peerDependencies": {
        "solid-js": "1.9.9",
      },
    },
    "packages/vue": {
      "name": "@opentui/vue",
      "version": "0.1.25",
      "dependencies": {
        "@opentui/core": "workspace:*",
        "@vue/runtime-core": "^3.5.18",
      },
      "devDependencies": {
        "bun-plugin-vue3": "^1.0.0-beta.2",
        "typescript": "^5",
        "vue": "^3.5.18",
      },
      "peerDependencies": {
        "typescript": "^5",
        "vue": "^3.5.18",
      },
    },
  },
  "packages": {
    "@ampproject/remapping": ["@ampproject/remapping@2.3.0", "", { "dependencies": { "@jridgewell/gen-mapping": "^0.3.5", "@jridgewell/trace-mapping": "^0.3.24" } }, "sha512-30iZtAPgz+LTIYoeivqYo853f02jBYSd5uGnGpkFV0M3xOt9aN73erkgYAmZU43x4VfqcnLxW9Kpg3R5LC4YYw=="],

    "@babel/code-frame": ["@babel/code-frame@7.27.1", "", { "dependencies": { "@babel/helper-validator-identifier": "^7.27.1", "js-tokens": "^4.0.0", "picocolors": "^1.1.1" } }, "sha512-cjQ7ZlQ0Mv3b47hABuTevyTuYN4i+loJKGeV9flcCgIK37cCXRh+L1bd3iBHlynerhQ7BhCkn2BPbQUL+rGqFg=="],

    "@babel/compat-data": ["@babel/compat-data@7.28.0", "", {}, "sha512-60X7qkglvrap8mn1lh2ebxXdZYtUcpd7gsmy9kLaBJ4i/WdY8PqTSdxyA8qraikqKQK5C1KRBKXqznrVapyNaw=="],

    "@babel/core": ["@babel/core@7.28.0", "", { "dependencies": { "@ampproject/remapping": "^2.2.0", "@babel/code-frame": "^7.27.1", "@babel/generator": "^7.28.0", "@babel/helper-compilation-targets": "^7.27.2", "@babel/helper-module-transforms": "^7.27.3", "@babel/helpers": "^7.27.6", "@babel/parser": "^7.28.0", "@babel/template": "^7.27.2", "@babel/traverse": "^7.28.0", "@babel/types": "^7.28.0", "convert-source-map": "^2.0.0", "debug": "^4.1.0", "gensync": "^1.0.0-beta.2", "json5": "^2.2.3", "semver": "^6.3.1" } }, "sha512-UlLAnTPrFdNGoFtbSXwcGFQBtQZJCNjaN6hQNP3UPvuNXT1i82N26KL3dZeIpNalWywr9IuQuncaAfUaS1g6sQ=="],

    "@babel/generator": ["@babel/generator@7.28.3", "", { "dependencies": { "@babel/parser": "^7.28.3", "@babel/types": "^7.28.2", "@jridgewell/gen-mapping": "^0.3.12", "@jridgewell/trace-mapping": "^0.3.28", "jsesc": "^3.0.2" } }, "sha512-3lSpxGgvnmZznmBkCRnVREPUFJv2wrv9iAoFDvADJc0ypmdOxdUtcLeBgBJ6zE0PMeTKnxeQzyk0xTBq4Ep7zw=="],

    "@babel/helper-annotate-as-pure": ["@babel/helper-annotate-as-pure@7.27.3", "", { "dependencies": { "@babel/types": "^7.27.3" } }, "sha512-fXSwMQqitTGeHLBC08Eq5yXz2m37E4pJX1qAU1+2cNedz/ifv/bVXft90VeSav5nFO61EcNgwr0aJxbyPaWBPg=="],

    "@babel/helper-compilation-targets": ["@babel/helper-compilation-targets@7.27.2", "", { "dependencies": { "@babel/compat-data": "^7.27.2", "@babel/helper-validator-option": "^7.27.1", "browserslist": "^4.24.0", "lru-cache": "^5.1.1", "semver": "^6.3.1" } }, "sha512-2+1thGUUWWjLTYTHZWK1n8Yga0ijBz1XAhUXcKy81rd5g6yh7hGqMp45v7cadSbEHc9G3OTv45SyneRN3ps4DQ=="],

    "@babel/helper-create-class-features-plugin": ["@babel/helper-create-class-features-plugin@7.28.3", "", { "dependencies": { "@babel/helper-annotate-as-pure": "^7.27.3", "@babel/helper-member-expression-to-functions": "^7.27.1", "@babel/helper-optimise-call-expression": "^7.27.1", "@babel/helper-replace-supers": "^7.27.1", "@babel/helper-skip-transparent-expression-wrappers": "^7.27.1", "@babel/traverse": "^7.28.3", "semver": "^6.3.1" }, "peerDependencies": { "@babel/core": "^7.0.0" } }, "sha512-V9f6ZFIYSLNEbuGA/92uOvYsGCJNsuA8ESZ4ldc09bWk/j8H8TKiPw8Mk1eG6olpnO0ALHJmYfZvF4MEE4gajg=="],

    "@babel/helper-globals": ["@babel/helper-globals@7.28.0", "", {}, "sha512-+W6cISkXFa1jXsDEdYA8HeevQT/FULhxzR99pxphltZcVaugps53THCeiWA8SguxxpSp3gKPiuYfSWopkLQ4hw=="],

    "@babel/helper-member-expression-to-functions": ["@babel/helper-member-expression-to-functions@7.27.1", "", { "dependencies": { "@babel/traverse": "^7.27.1", "@babel/types": "^7.27.1" } }, "sha512-E5chM8eWjTp/aNoVpcbfM7mLxu9XGLWYise2eBKGQomAk/Mb4XoxyqXTZbuTohbsl8EKqdlMhnDI2CCLfcs9wA=="],

    "@babel/helper-module-imports": ["@babel/helper-module-imports@7.27.1", "", { "dependencies": { "@babel/traverse": "^7.27.1", "@babel/types": "^7.27.1" } }, "sha512-0gSFWUPNXNopqtIPQvlD5WgXYI5GY2kP2cCvoT8kczjbfcfuIljTbcWrulD1CIPIX2gt1wghbDy08yE1p+/r3w=="],

    "@babel/helper-module-transforms": ["@babel/helper-module-transforms@7.28.3", "", { "dependencies": { "@babel/helper-module-imports": "^7.27.1", "@babel/helper-validator-identifier": "^7.27.1", "@babel/traverse": "^7.28.3" }, "peerDependencies": { "@babel/core": "^7.0.0" } }, "sha512-gytXUbs8k2sXS9PnQptz5o0QnpLL51SwASIORY6XaBKF88nsOT0Zw9szLqlSGQDP/4TljBAD5y98p2U1fqkdsw=="],

    "@babel/helper-optimise-call-expression": ["@babel/helper-optimise-call-expression@7.27.1", "", { "dependencies": { "@babel/types": "^7.27.1" } }, "sha512-URMGH08NzYFhubNSGJrpUEphGKQwMQYBySzat5cAByY1/YgIRkULnIy3tAMeszlL/so2HbeilYloUmSpd7GdVw=="],

    "@babel/helper-plugin-utils": ["@babel/helper-plugin-utils@7.27.1", "", {}, "sha512-1gn1Up5YXka3YYAHGKpbideQ5Yjf1tDa9qYcgysz+cNCXukyLl6DjPXhD3VRwSb8c0J9tA4b2+rHEZtc6R0tlw=="],

    "@babel/helper-replace-supers": ["@babel/helper-replace-supers@7.27.1", "", { "dependencies": { "@babel/helper-member-expression-to-functions": "^7.27.1", "@babel/helper-optimise-call-expression": "^7.27.1", "@babel/traverse": "^7.27.1" }, "peerDependencies": { "@babel/core": "^7.0.0" } }, "sha512-7EHz6qDZc8RYS5ElPoShMheWvEgERonFCs7IAonWLLUTXW59DP14bCZt89/GKyreYn8g3S83m21FelHKbeDCKA=="],

    "@babel/helper-skip-transparent-expression-wrappers": ["@babel/helper-skip-transparent-expression-wrappers@7.27.1", "", { "dependencies": { "@babel/traverse": "^7.27.1", "@babel/types": "^7.27.1" } }, "sha512-Tub4ZKEXqbPjXgWLl2+3JpQAYBJ8+ikpQ2Ocj/q/r0LwE3UhENh7EUabyHjz2kCEsrRY83ew2DQdHluuiDQFzg=="],

    "@babel/helper-string-parser": ["@babel/helper-string-parser@7.27.1", "", {}, "sha512-qMlSxKbpRlAridDExk92nSobyDdpPijUq2DW6oDnUqd0iOGxmQjyqhMIihI9+zv4LPyZdRje2cavWPbCbWm3eA=="],

    "@babel/helper-validator-identifier": ["@babel/helper-validator-identifier@7.27.1", "", {}, "sha512-D2hP9eA+Sqx1kBZgzxZh0y1trbuU+JoDkiEwqhQ36nodYqJwyEIhPSdMNd7lOm/4io72luTPWH20Yda0xOuUow=="],

    "@babel/helper-validator-option": ["@babel/helper-validator-option@7.27.1", "", {}, "sha512-YvjJow9FxbhFFKDSuFnVCe2WxXk1zWc22fFePVNEaWJEu8IrZVlda6N0uHwzZrUM1il7NC9Mlp4MaJYbYd9JSg=="],

    "@babel/helpers": ["@babel/helpers@7.28.3", "", { "dependencies": { "@babel/template": "^7.27.2", "@babel/types": "^7.28.2" } }, "sha512-PTNtvUQihsAsDHMOP5pfobP8C6CM4JWXmP8DrEIt46c3r2bf87Ua1zoqevsMo9g+tWDwgWrFP5EIxuBx5RudAw=="],

    "@babel/parser": ["@babel/parser@7.28.3", "", { "dependencies": { "@babel/types": "^7.28.2" }, "bin": "./bin/babel-parser.js" }, "sha512-7+Ey1mAgYqFAx2h0RuoxcQT5+MlG3GTV0TQrgr7/ZliKsm/MNDxVVutlWaziMq7wJNAz8MTqz55XLpWvva6StA=="],

    "@babel/plugin-syntax-jsx": ["@babel/plugin-syntax-jsx@7.27.1", "", { "dependencies": { "@babel/helper-plugin-utils": "^7.27.1" }, "peerDependencies": { "@babel/core": "^7.0.0-0" } }, "sha512-y8YTNIeKoyhGd9O0Jiyzyyqk8gdjnumGTQPsz0xOZOQ2RmkVJeZ1vmmfIvFEKqucBG6axJGBZDE/7iI5suUI/w=="],

    "@babel/plugin-syntax-typescript": ["@babel/plugin-syntax-typescript@7.27.1", "", { "dependencies": { "@babel/helper-plugin-utils": "^7.27.1" }, "peerDependencies": { "@babel/core": "^7.0.0-0" } }, "sha512-xfYCBMxveHrRMnAWl1ZlPXOZjzkN82THFvLhQhFXFt81Z5HnN+EtUkZhv/zcKpmT3fzmWZB0ywiBrbC3vogbwQ=="],

    "@babel/plugin-transform-modules-commonjs": ["@babel/plugin-transform-modules-commonjs@7.27.1", "", { "dependencies": { "@babel/helper-module-transforms": "^7.27.1", "@babel/helper-plugin-utils": "^7.27.1" }, "peerDependencies": { "@babel/core": "^7.0.0-0" } }, "sha512-OJguuwlTYlN0gBZFRPqwOGNWssZjfIUdS7HMYtN8c1KmwpwHFBwTeFZrg9XZa+DFTitWOW5iTAG7tyCUPsCCyw=="],

    "@babel/plugin-transform-typescript": ["@babel/plugin-transform-typescript@7.28.0", "", { "dependencies": { "@babel/helper-annotate-as-pure": "^7.27.3", "@babel/helper-create-class-features-plugin": "^7.27.1", "@babel/helper-plugin-utils": "^7.27.1", "@babel/helper-skip-transparent-expression-wrappers": "^7.27.1", "@babel/plugin-syntax-typescript": "^7.27.1" }, "peerDependencies": { "@babel/core": "^7.0.0-0" } }, "sha512-4AEiDEBPIZvLQaWlc9liCavE0xRM0dNca41WtBeM3jgFptfUOSG9z0uteLhq6+3rq+WB6jIvUwKDTpXEHPJ2Vg=="],

    "@babel/preset-typescript": ["@babel/preset-typescript@7.27.1", "", { "dependencies": { "@babel/helper-plugin-utils": "^7.27.1", "@babel/helper-validator-option": "^7.27.1", "@babel/plugin-syntax-jsx": "^7.27.1", "@babel/plugin-transform-modules-commonjs": "^7.27.1", "@babel/plugin-transform-typescript": "^7.27.1" }, "peerDependencies": { "@babel/core": "^7.0.0-0" } }, "sha512-l7WfQfX0WK4M0v2RudjuQK4u99BS6yLHYEmdtVPP7lKV013zr9DygFuWNlnbvQ9LR+LS0Egz/XAvGx5U9MX0fQ=="],

    "@babel/template": ["@babel/template@7.27.2", "", { "dependencies": { "@babel/code-frame": "^7.27.1", "@babel/parser": "^7.27.2", "@babel/types": "^7.27.1" } }, "sha512-LPDZ85aEJyYSd18/DkjNh4/y1ntkE5KwUHWTiqgRxruuZL2F1yuHligVHLvcHY2vMHXttKFpJn6LwfI7cw7ODw=="],

    "@babel/traverse": ["@babel/traverse@7.28.3", "", { "dependencies": { "@babel/code-frame": "^7.27.1", "@babel/generator": "^7.28.3", "@babel/helper-globals": "^7.28.0", "@babel/parser": "^7.28.3", "@babel/template": "^7.27.2", "@babel/types": "^7.28.2", "debug": "^4.3.1" } }, "sha512-7w4kZYHneL3A6NP2nxzHvT3HCZ7puDZZjFMqDpBPECub79sTtSO5CGXDkKrTQq8ksAwfD/XI2MRFX23njdDaIQ=="],

    "@babel/types": ["@babel/types@7.28.2", "", { "dependencies": { "@babel/helper-string-parser": "^7.27.1", "@babel/helper-validator-identifier": "^7.27.1" } }, "sha512-ruv7Ae4J5dUYULmeXw1gmb7rYRz57OWCPM57pHojnLq/3Z1CK2lNSLTCVjxVk1F/TZHwOZZrOWi0ur95BbLxNQ=="],

    "@dimforge/rapier2d-simd-compat": ["@dimforge/rapier2d-simd-compat@0.17.3", "", {}, "sha512-bijvwWz6NHsNj5e5i1vtd3dU2pDhthSaTUZSh14DUGGKJfw8eMnlWZsxwHBxB/a3AXVNDjL9abuHw1k9FGR+jg=="],

    "@dimforge/rapier3d-compat": ["@dimforge/rapier3d-compat@0.12.0", "", {}, "sha512-uekIGetywIgopfD97oDL5PfeezkFpNhwlzlaEYNOA0N6ghdsOvh/HYjSMek5Q2O1PYvRSDFcqFVJl4r4ZBwOow=="],

    "@jimp/core": ["@jimp/core@1.6.0", "", { "dependencies": { "@jimp/file-ops": "1.6.0", "@jimp/types": "1.6.0", "@jimp/utils": "1.6.0", "await-to-js": "^3.0.0", "exif-parser": "^0.1.12", "file-type": "^16.0.0", "mime": "3" } }, "sha512-EQQlKU3s9QfdJqiSrZWNTxBs3rKXgO2W+GxNXDtwchF3a4IqxDheFX1ti+Env9hdJXDiYLp2jTRjlxhPthsk8w=="],

    "@jimp/diff": ["@jimp/diff@1.6.0", "", { "dependencies": { "@jimp/plugin-resize": "1.6.0", "@jimp/types": "1.6.0", "@jimp/utils": "1.6.0", "pixelmatch": "^5.3.0" } }, "sha512-+yUAQ5gvRC5D1WHYxjBHZI7JBRusGGSLf8AmPRPCenTzh4PA+wZ1xv2+cYqQwTfQHU5tXYOhA0xDytfHUf1Zyw=="],

    "@jimp/file-ops": ["@jimp/file-ops@1.6.0", "", {}, "sha512-Dx/bVDmgnRe1AlniRpCKrGRm5YvGmUwbDzt+MAkgmLGf+jvBT75hmMEZ003n9HQI/aPnm/YKnXjg/hOpzNCpHQ=="],

    "@jimp/js-bmp": ["@jimp/js-bmp@1.6.0", "", { "dependencies": { "@jimp/core": "1.6.0", "@jimp/types": "1.6.0", "@jimp/utils": "1.6.0", "bmp-ts": "^1.0.9" } }, "sha512-FU6Q5PC/e3yzLyBDXupR3SnL3htU7S3KEs4e6rjDP6gNEOXRFsWs6YD3hXuXd50jd8ummy+q2WSwuGkr8wi+Gw=="],

    "@jimp/js-gif": ["@jimp/js-gif@1.6.0", "", { "dependencies": { "@jimp/core": "1.6.0", "@jimp/types": "1.6.0", "gifwrap": "^0.10.1", "omggif": "^1.0.10" } }, "sha512-N9CZPHOrJTsAUoWkWZstLPpwT5AwJ0wge+47+ix3++SdSL/H2QzyMqxbcDYNFe4MoI5MIhATfb0/dl/wmX221g=="],

    "@jimp/js-jpeg": ["@jimp/js-jpeg@1.6.0", "", { "dependencies": { "@jimp/core": "1.6.0", "@jimp/types": "1.6.0", "jpeg-js": "^0.4.4" } }, "sha512-6vgFDqeusblf5Pok6B2DUiMXplH8RhIKAryj1yn+007SIAQ0khM1Uptxmpku/0MfbClx2r7pnJv9gWpAEJdMVA=="],

    "@jimp/js-png": ["@jimp/js-png@1.6.0", "", { "dependencies": { "@jimp/core": "1.6.0", "@jimp/types": "1.6.0", "pngjs": "^7.0.0" } }, "sha512-AbQHScy3hDDgMRNfG0tPjL88AV6qKAILGReIa3ATpW5QFjBKpisvUaOqhzJ7Reic1oawx3Riyv152gaPfqsBVg=="],

    "@jimp/js-tiff": ["@jimp/js-tiff@1.6.0", "", { "dependencies": { "@jimp/core": "1.6.0", "@jimp/types": "1.6.0", "utif2": "^4.1.0" } }, "sha512-zhReR8/7KO+adijj3h0ZQUOiun3mXUv79zYEAKvE0O+rP7EhgtKvWJOZfRzdZSNv0Pu1rKtgM72qgtwe2tFvyw=="],

    "@jimp/plugin-blit": ["@jimp/plugin-blit@1.6.0", "", { "dependencies": { "@jimp/types": "1.6.0", "@jimp/utils": "1.6.0", "zod": "^3.23.8" } }, "sha512-M+uRWl1csi7qilnSK8uxK4RJMSuVeBiO1AY0+7APnfUbQNZm6hCe0CCFv1Iyw1D/Dhb8ph8fQgm5mwM0eSxgVA=="],

    "@jimp/plugin-blur": ["@jimp/plugin-blur@1.6.0", "", { "dependencies": { "@jimp/core": "1.6.0", "@jimp/utils": "1.6.0" } }, "sha512-zrM7iic1OTwUCb0g/rN5y+UnmdEsT3IfuCXCJJNs8SZzP0MkZ1eTvuwK9ZidCuMo4+J3xkzCidRwYXB5CyGZTw=="],

    "@jimp/plugin-circle": ["@jimp/plugin-circle@1.6.0", "", { "dependencies": { "@jimp/types": "1.6.0", "zod": "^3.23.8" } }, "sha512-xt1Gp+LtdMKAXfDp3HNaG30SPZW6AQ7dtAtTnoRKorRi+5yCJjKqXRgkewS5bvj8DEh87Ko1ydJfzqS3P2tdWw=="],

    "@jimp/plugin-color": ["@jimp/plugin-color@1.6.0", "", { "dependencies": { "@jimp/core": "1.6.0", "@jimp/types": "1.6.0", "@jimp/utils": "1.6.0", "tinycolor2": "^1.6.0", "zod": "^3.23.8" } }, "sha512-J5q8IVCpkBsxIXM+45XOXTrsyfblyMZg3a9eAo0P7VPH4+CrvyNQwaYatbAIamSIN1YzxmO3DkIZXzRjFSz1SA=="],

    "@jimp/plugin-contain": ["@jimp/plugin-contain@1.6.0", "", { "dependencies": { "@jimp/core": "1.6.0", "@jimp/plugin-blit": "1.6.0", "@jimp/plugin-resize": "1.6.0", "@jimp/types": "1.6.0", "@jimp/utils": "1.6.0", "zod": "^3.23.8" } }, "sha512-oN/n+Vdq/Qg9bB4yOBOxtY9IPAtEfES8J1n9Ddx+XhGBYT1/QTU/JYkGaAkIGoPnyYvmLEDqMz2SGihqlpqfzQ=="],

    "@jimp/plugin-cover": ["@jimp/plugin-cover@1.6.0", "", { "dependencies": { "@jimp/core": "1.6.0", "@jimp/plugin-crop": "1.6.0", "@jimp/plugin-resize": "1.6.0", "@jimp/types": "1.6.0", "zod": "^3.23.8" } }, "sha512-Iow0h6yqSC269YUJ8HC3Q/MpCi2V55sMlbkkTTx4zPvd8mWZlC0ykrNDeAy9IJegrQ7v5E99rJwmQu25lygKLA=="],

    "@jimp/plugin-crop": ["@jimp/plugin-crop@1.6.0", "", { "dependencies": { "@jimp/core": "1.6.0", "@jimp/types": "1.6.0", "@jimp/utils": "1.6.0", "zod": "^3.23.8" } }, "sha512-KqZkEhvs+21USdySCUDI+GFa393eDIzbi1smBqkUPTE+pRwSWMAf01D5OC3ZWB+xZsNla93BDS9iCkLHA8wang=="],

    "@jimp/plugin-displace": ["@jimp/plugin-displace@1.6.0", "", { "dependencies": { "@jimp/types": "1.6.0", "@jimp/utils": "1.6.0", "zod": "^3.23.8" } }, "sha512-4Y10X9qwr5F+Bo5ME356XSACEF55485j5nGdiyJ9hYzjQP9nGgxNJaZ4SAOqpd+k5sFaIeD7SQ0Occ26uIng5Q=="],

    "@jimp/plugin-dither": ["@jimp/plugin-dither@1.6.0", "", { "dependencies": { "@jimp/types": "1.6.0" } }, "sha512-600d1RxY0pKwgyU0tgMahLNKsqEcxGdbgXadCiVCoGd6V6glyCvkNrnnwC0n5aJ56Htkj88PToSdF88tNVZEEQ=="],

    "@jimp/plugin-fisheye": ["@jimp/plugin-fisheye@1.6.0", "", { "dependencies": { "@jimp/types": "1.6.0", "@jimp/utils": "1.6.0", "zod": "^3.23.8" } }, "sha512-E5QHKWSCBFtpgZarlmN3Q6+rTQxjirFqo44ohoTjzYVrDI6B6beXNnPIThJgPr0Y9GwfzgyarKvQuQuqCnnfbA=="],

    "@jimp/plugin-flip": ["@jimp/plugin-flip@1.6.0", "", { "dependencies": { "@jimp/types": "1.6.0", "zod": "^3.23.8" } }, "sha512-/+rJVDuBIVOgwoyVkBjUFHtP+wmW0r+r5OQ2GpatQofToPVbJw1DdYWXlwviSx7hvixTWLKVgRWQ5Dw862emDg=="],

    "@jimp/plugin-hash": ["@jimp/plugin-hash@1.6.0", "", { "dependencies": { "@jimp/core": "1.6.0", "@jimp/js-bmp": "1.6.0", "@jimp/js-jpeg": "1.6.0", "@jimp/js-png": "1.6.0", "@jimp/js-tiff": "1.6.0", "@jimp/plugin-color": "1.6.0", "@jimp/plugin-resize": "1.6.0", "@jimp/types": "1.6.0", "@jimp/utils": "1.6.0", "any-base": "^1.1.0" } }, "sha512-wWzl0kTpDJgYVbZdajTf+4NBSKvmI3bRI8q6EH9CVeIHps9VWVsUvEyb7rpbcwVLWYuzDtP2R0lTT6WeBNQH9Q=="],

    "@jimp/plugin-mask": ["@jimp/plugin-mask@1.6.0", "", { "dependencies": { "@jimp/types": "1.6.0", "zod": "^3.23.8" } }, "sha512-Cwy7ExSJMZszvkad8NV8o/Z92X2kFUFM8mcDAhNVxU0Q6tA0op2UKRJY51eoK8r6eds/qak3FQkXakvNabdLnA=="],

    "@jimp/plugin-print": ["@jimp/plugin-print@1.6.0", "", { "dependencies": { "@jimp/core": "1.6.0", "@jimp/js-jpeg": "1.6.0", "@jimp/js-png": "1.6.0", "@jimp/plugin-blit": "1.6.0", "@jimp/types": "1.6.0", "parse-bmfont-ascii": "^1.0.6", "parse-bmfont-binary": "^1.0.6", "parse-bmfont-xml": "^1.1.6", "simple-xml-to-json": "^1.2.2", "zod": "^3.23.8" } }, "sha512-zarTIJi8fjoGMSI/M3Xh5yY9T65p03XJmPsuNet19K/Q7mwRU6EV2pfj+28++2PV2NJ+htDF5uecAlnGyxFN2A=="],

    "@jimp/plugin-quantize": ["@jimp/plugin-quantize@1.6.0", "", { "dependencies": { "image-q": "^4.0.0", "zod": "^3.23.8" } }, "sha512-EmzZ/s9StYQwbpG6rUGBCisc3f64JIhSH+ncTJd+iFGtGo0YvSeMdAd+zqgiHpfZoOL54dNavZNjF4otK+mvlg=="],

    "@jimp/plugin-resize": ["@jimp/plugin-resize@1.6.0", "", { "dependencies": { "@jimp/core": "1.6.0", "@jimp/types": "1.6.0", "zod": "^3.23.8" } }, "sha512-uSUD1mqXN9i1SGSz5ov3keRZ7S9L32/mAQG08wUwZiEi5FpbV0K8A8l1zkazAIZi9IJzLlTauRNU41Mi8IF9fA=="],

    "@jimp/plugin-rotate": ["@jimp/plugin-rotate@1.6.0", "", { "dependencies": { "@jimp/core": "1.6.0", "@jimp/plugin-crop": "1.6.0", "@jimp/plugin-resize": "1.6.0", "@jimp/types": "1.6.0", "@jimp/utils": "1.6.0", "zod": "^3.23.8" } }, "sha512-JagdjBLnUZGSG4xjCLkIpQOZZ3Mjbg8aGCCi4G69qR+OjNpOeGI7N2EQlfK/WE8BEHOW5vdjSyglNqcYbQBWRw=="],

    "@jimp/plugin-threshold": ["@jimp/plugin-threshold@1.6.0", "", { "dependencies": { "@jimp/core": "1.6.0", "@jimp/plugin-color": "1.6.0", "@jimp/plugin-hash": "1.6.0", "@jimp/types": "1.6.0", "@jimp/utils": "1.6.0", "zod": "^3.23.8" } }, "sha512-M59m5dzLoHOVWdM41O8z9SyySzcDn43xHseOH0HavjsfQsT56GGCC4QzU1banJidbUrePhzoEdS42uFE8Fei8w=="],

    "@jimp/types": ["@jimp/types@1.6.0", "", { "dependencies": { "zod": "^3.23.8" } }, "sha512-7UfRsiKo5GZTAATxm2qQ7jqmUXP0DxTArztllTcYdyw6Xi5oT4RaoXynVtCD4UyLK5gJgkZJcwonoijrhYFKfg=="],

    "@jimp/utils": ["@jimp/utils@1.6.0", "", { "dependencies": { "@jimp/types": "1.6.0", "tinycolor2": "^1.6.0" } }, "sha512-gqFTGEosKbOkYF/WFj26jMHOI5OH2jeP1MmC/zbK6BF6VJBf8rIC5898dPfSzZEbSA0wbbV5slbntWVc5PKLFA=="],

    "@jridgewell/gen-mapping": ["@jridgewell/gen-mapping@0.3.13", "", { "dependencies": { "@jridgewell/sourcemap-codec": "^1.5.0", "@jridgewell/trace-mapping": "^0.3.24" } }, "sha512-2kkt/7niJ6MgEPxF0bYdQ6etZaA+fQvDcLKckhy1yIQOzaoKjBBjSj63/aLVjYE3qhRt5dvM+uUyfCg6UKCBbA=="],

    "@jridgewell/resolve-uri": ["@jridgewell/resolve-uri@3.1.2", "", {}, "sha512-bRISgCIjP20/tbWSPWMEi54QVPRZExkuD9lJL+UIxUKtwVJA8wW1Trb1jMs1RFXo1CBTNZ/5hpC9QvmKWdopKw=="],

    "@jridgewell/sourcemap-codec": ["@jridgewell/sourcemap-codec@1.5.5", "", {}, "sha512-cYQ9310grqxueWbl+WuIUIaiUaDcj7WOq5fVhEljNVgRfOUhY9fy2zTvfoqWsnebh8Sl70VScFbICvJnLKB0Og=="],

    "@jridgewell/trace-mapping": ["@jridgewell/trace-mapping@0.3.30", "", { "dependencies": { "@jridgewell/resolve-uri": "^3.1.0", "@jridgewell/sourcemap-codec": "^1.4.14" } }, "sha512-GQ7Nw5G2lTu/BtHTKfXhKHok2WGetd4XYcVKGx00SjAk8GMwgJM3zr6zORiPGuOE+/vkc90KtTosSSvaCjKb2Q=="],

    "@opentui/core": ["@opentui/core@workspace:packages/core"],

    "@opentui/core-darwin-arm64": ["@opentui/core-darwin-arm64@0.1.50", "", { "os": "darwin", "cpu": "arm64" }, "sha512-FKqTDOsZl9TXF7KN2SdZKoRHQNvqKSY27AG3jhKCoiyLGdaNCAsaeBWqAmpnL4E4kMkV3aiQSCrKTrYsaevvOg=="],

    "@opentui/core-darwin-x64": ["@opentui/core-darwin-x64@0.1.50", "", { "os": "darwin", "cpu": "x64" }, "sha512-GczVNqqpM/HtsgeBB08K6zL1B7oc6Y5G2cMklo06LrYRdDkFdDtY5fNNnJR2/psZWzTrI3M+sLnKWgUGD5CxUQ=="],

    "@opentui/core-linux-arm64": ["@opentui/core-linux-arm64@0.1.50", "", { "os": "linux", "cpu": "arm64" }, "sha512-+CKMhweEXH0tLGM6qqaqk6DyCEmwrTVubTtez/pSM3GgcROSXIBui9TEZpIlPgSCVmjbotGS6eSIg4oU+p9o7w=="],

    "@opentui/core-linux-x64": ["@opentui/core-linux-x64@0.1.50", "", { "os": "linux", "cpu": "x64" }, "sha512-yv5KWiMohAK9bsi1gth9DDZDpoJA1EDHexjhThsPT8EH82g13T088dnJZuJWUE9dr1OwTCQG8DyorNxX3ViEGQ=="],

    "@opentui/core-win32-arm64": ["@opentui/core-win32-arm64@0.1.50", "", { "os": "win32", "cpu": "arm64" }, "sha512-6/6pURTRNTLFKF8IhYVi7U+T/HGMeURav9LIYw7yfcOibd0kLMthmemhS0Lzyk5dmtp0T4V4NmRmtlq/fIzyjQ=="],

    "@opentui/core-win32-x64": ["@opentui/core-win32-x64@0.1.50", "", { "os": "win32", "cpu": "x64" }, "sha512-EME8GBFq9uCLbH5js8fH7/xY4ZtLIZlt3bkYKT6lPiCNdaf/6ebg+F/ObPXFkJrc8VeV1ql2bXhQ6RLi7izvAA=="],

    "@opentui/react": ["@opentui/react@workspace:packages/react"],

    "@opentui/solid": ["@opentui/solid@workspace:packages/solid"],

    "@opentui/vue": ["@opentui/vue@workspace:packages/vue"],

    "@tokenizer/token": ["@tokenizer/token@0.3.0", "", {}, "sha512-OvjF+z51L3ov0OyAU0duzsYuvO01PH7x4t6DJx+guahgTnBHkhJdG7soQeTSFLWN3efnHyibZ4Z8l2EuWwJN3A=="],

    "@tweenjs/tween.js": ["@tweenjs/tween.js@23.1.3", "", {}, "sha512-vJmvvwFxYuGnF2axRtPYocag6Clbb5YS7kLL+SO/TeVFzHqDIWrNKYtcsPMibjDx9O+bu+psAy9NKfWklassUA=="],

    "@types/babel__core": ["@types/babel__core@7.20.5", "", { "dependencies": { "@babel/parser": "^7.20.7", "@babel/types": "^7.20.7", "@types/babel__generator": "*", "@types/babel__template": "*", "@types/babel__traverse": "*" } }, "sha512-qoQprZvz5wQFJwMDqeseRXWv3rqMvhgpbXFfVyWhbx9X47POIA6i/+dXefEmZKoAgOaTdaIgNSMqMIU61yRyzA=="],

    "@types/babel__generator": ["@types/babel__generator@7.27.0", "", { "dependencies": { "@babel/types": "^7.0.0" } }, "sha512-ufFd2Xi92OAVPYsy+P4n7/U7e68fex0+Ee8gSG9KX7eo084CWiQ4sdxktvdl0bOPupXtVJPY19zk6EwWqUQ8lg=="],

    "@types/babel__template": ["@types/babel__template@7.4.4", "", { "dependencies": { "@babel/parser": "^7.1.0", "@babel/types": "^7.0.0" } }, "sha512-h/NUaSyG5EyxBIp8YRxo4RMe2/qQgvyowRwVMzhYhBCONbW8PUsg4lkFMrhgZhUe5z3L3MiLDuvyJ/CaPa2A8A=="],

    "@types/babel__traverse": ["@types/babel__traverse@7.28.0", "", { "dependencies": { "@babel/types": "^7.28.2" } }, "sha512-8PvcXf70gTDZBgt9ptxJ8elBeBjcLOAcOtoO/mPJjtji1+CdGbHgm77om1GrsPxsiE+uXIpNSK64UYaIwQXd4Q=="],

    "@types/bun": ["@types/bun@1.3.3", "", { "dependencies": { "bun-types": "1.3.3" } }, "sha512-ogrKbJ2X5N0kWLLFKeytG0eHDleBYtngtlbu9cyBKFtNL3cnpDZkNdQj8flVf6WTZUX5ulI9AY1oa7ljhSrp+g=="],

    "@types/node": ["@types/node@24.10.1", "", { "dependencies": { "undici-types": "~7.16.0" } }, "sha512-GNWcUTRBgIRJD5zj+Tq0fKOJ5XZajIiBroOF0yvj2bSU1WvNdYS/dn9UxwsujGW4JX06dnHyjV2y9rRaybH0iQ=="],

    "@types/react": ["@types/react@19.1.12", "", { "dependencies": { "csstype": "^3.0.2" } }, "sha512-cMoR+FoAf/Jyq6+Df2/Z41jISvGZZ2eTlnsaJRptmZ76Caldwy1odD4xTr/gNV9VLj0AWgg/nmkevIyUfIIq5w=="],

    "@types/react-reconciler": ["@types/react-reconciler@0.32.0", "", { "peerDependencies": { "@types/react": "*" } }, "sha512-+WHarFkJevhH1s655qeeSEf/yxFST0dVRsmSqUgxG8mMOKqycgYBv2wVpyubBY7MX8KiX5FQ03rNIwrxfm7Bmw=="],

    "@types/stats.js": ["@types/stats.js@0.17.4", "", {}, "sha512-jIBvWWShCvlBqBNIZt0KAshWpvSjhkwkEu4ZUcASoAvhmrgAUI2t1dXrjSL4xXVLB4FznPrIsX3nKXFl/Dt4vA=="],

    "@types/three": ["@types/three@0.177.0", "", { "dependencies": { "@dimforge/rapier3d-compat": "~0.12.0", "@tweenjs/tween.js": "~23.1.3", "@types/stats.js": "*", "@types/webxr": "*", "@webgpu/types": "*", "fflate": "~0.8.2", "meshoptimizer": "~0.18.1" } }, "sha512-/ZAkn4OLUijKQySNci47lFO+4JLE1TihEjsGWPUT+4jWqxtwOPPEwJV1C3k5MEx0mcBPCdkFjzRzDOnHEI1R+A=="],

    "@types/webxr": ["@types/webxr@0.5.23", "", {}, "sha512-GPe4AsfOSpqWd3xA/0gwoKod13ChcfV67trvxaW2krUbgb9gxQjnCx8zGshzMl8LSHZlNH5gQ8LNScsDuc7nGQ=="],

    "@vue/compiler-core": ["@vue/compiler-core@3.5.20", "", { "dependencies": { "@babel/parser": "^7.28.3", "@vue/shared": "3.5.20", "entities": "^4.5.0", "estree-walker": "^2.0.2", "source-map-js": "^1.2.1" } }, "sha512-8TWXUyiqFd3GmP4JTX9hbiTFRwYHgVL/vr3cqhr4YQ258+9FADwvj7golk2sWNGHR67QgmCZ8gz80nQcMokhwg=="],

    "@vue/compiler-dom": ["@vue/compiler-dom@3.5.20", "", { "dependencies": { "@vue/compiler-core": "3.5.20", "@vue/shared": "3.5.20" } }, "sha512-whB44M59XKjqUEYOMPYU0ijUV0G+4fdrHVKDe32abNdX/kJe1NUEMqsi4cwzXa9kyM9w5S8WqFsrfo1ogtBZGQ=="],

    "@vue/compiler-sfc": ["@vue/compiler-sfc@3.5.20", "", { "dependencies": { "@babel/parser": "^7.28.3", "@vue/compiler-core": "3.5.20", "@vue/compiler-dom": "3.5.20", "@vue/compiler-ssr": "3.5.20", "@vue/shared": "3.5.20", "estree-walker": "^2.0.2", "magic-string": "^0.30.17", "postcss": "^8.5.6", "source-map-js": "^1.2.1" } }, "sha512-SFcxapQc0/feWiSBfkGsa1v4DOrnMAQSYuvDMpEaxbpH5dKbnEM5KobSNSgU+1MbHCl+9ftm7oQWxvwDB6iBfw=="],

    "@vue/compiler-ssr": ["@vue/compiler-ssr@3.5.20", "", { "dependencies": { "@vue/compiler-dom": "3.5.20", "@vue/shared": "3.5.20" } }, "sha512-RSl5XAMc5YFUXpDQi+UQDdVjH9FnEpLDHIALg5J0ITHxkEzJ8uQLlo7CIbjPYqmZtt6w0TsIPbo1izYXwDG7JA=="],

    "@vue/reactivity": ["@vue/reactivity@3.5.20", "", { "dependencies": { "@vue/shared": "3.5.20" } }, "sha512-hS8l8x4cl1fmZpSQX/NXlqWKARqEsNmfkwOIYqtR2F616NGfsLUm0G6FQBK6uDKUCVyi1YOL8Xmt/RkZcd/jYQ=="],

    "@vue/runtime-core": ["@vue/runtime-core@3.5.20", "", { "dependencies": { "@vue/reactivity": "3.5.20", "@vue/shared": "3.5.20" } }, "sha512-vyQRiH5uSZlOa+4I/t4Qw/SsD/gbth0SW2J7oMeVlMFMAmsG1rwDD6ok0VMmjXY3eI0iHNSSOBilEDW98PLRKw=="],

    "@vue/runtime-dom": ["@vue/runtime-dom@3.5.20", "", { "dependencies": { "@vue/reactivity": "3.5.20", "@vue/runtime-core": "3.5.20", "@vue/shared": "3.5.20", "csstype": "^3.1.3" } }, "sha512-KBHzPld/Djw3im0CQ7tGCpgRedryIn4CcAl047EhFTCCPT2xFf4e8j6WeKLgEEoqPSl9TYqShc3Q6tpWpz/Xgw=="],

    "@vue/server-renderer": ["@vue/server-renderer@3.5.20", "", { "dependencies": { "@vue/compiler-ssr": "3.5.20", "@vue/shared": "3.5.20" }, "peerDependencies": { "vue": "3.5.20" } }, "sha512-HthAS0lZJDH21HFJBVNTtx+ULcIbJQRpjSVomVjfyPkFSpCwvsPTA+jIzOaUm3Hrqx36ozBHePztQFg6pj5aKg=="],

    "@vue/shared": ["@vue/shared@3.5.20", "", {}, "sha512-SoRGP596KU/ig6TfgkCMbXkr4YJ91n/QSdMuqeP5r3hVIYA3CPHUBCc7Skak0EAKV+5lL4KyIh61VA/pK1CIAA=="],

    "@webgpu/types": ["@webgpu/types@0.1.64", "", {}, "sha512-84kRIAGV46LJTlJZWxShiOrNL30A+9KokD7RB3dRCIqODFjodS5tCD5yyiZ8kIReGVZSDfA3XkkwyyOIF6K62A=="],

    "abort-controller": ["abort-controller@3.0.0", "", { "dependencies": { "event-target-shim": "^5.0.0" } }, "sha512-h8lQ8tacZYnR3vNQTgibj+tODHI5/+l06Au2Pcriv/Gmet0eaj4TwWH41sO9wnHDiQsEj19q0drzdWdeAHtweg=="],

    "any-base": ["any-base@1.1.0", "", {}, "sha512-uMgjozySS8adZZYePpaWs8cxB9/kdzmpX6SgJZ+wbz1K5eYk5QMYDVJaZKhxyIHUdnnJkfR7SVgStgH7LkGUyg=="],

    "await-to-js": ["await-to-js@3.0.0", "", {}, "sha512-zJAaP9zxTcvTHRlejau3ZOY4V7SRpiByf3/dxx2uyKxxor19tpmpV2QRsTKikckwhaPmr2dVpxxMr7jOCYVp5g=="],

    "babel-plugin-jsx-dom-expressions": ["babel-plugin-jsx-dom-expressions@0.40.1", "", { "dependencies": { "@babel/helper-module-imports": "7.18.6", "@babel/plugin-syntax-jsx": "^7.18.6", "@babel/types": "^7.20.7", "html-entities": "2.3.3", "parse5": "^7.1.2", "validate-html-nesting": "^1.2.1" }, "peerDependencies": { "@babel/core": "^7.20.12" } }, "sha512-b4iHuirqK7RgaMzB2Lsl7MqrlDgQtVRSSazyrmx7wB3T759ggGjod5Rkok5MfHjQXhR7tRPmdwoeGPqBnW2KfA=="],

    "babel-plugin-module-resolver": ["babel-plugin-module-resolver@5.0.2", "", { "dependencies": { "find-babel-config": "^2.1.1", "glob": "^9.3.3", "pkg-up": "^3.1.0", "reselect": "^4.1.7", "resolve": "^1.22.8" } }, "sha512-9KtaCazHee2xc0ibfqsDeamwDps6FZNo5S0Q81dUqEuFzVwPhcT4J5jOqIVvgCA3Q/wO9hKYxN/Ds3tIsp5ygg=="],

    "babel-preset-solid": ["babel-preset-solid@1.9.9", "", { "dependencies": { "babel-plugin-jsx-dom-expressions": "^0.40.1" }, "peerDependencies": { "@babel/core": "^7.0.0", "solid-js": "^1.9.8" }, "optionalPeers": ["solid-js"] }, "sha512-pCnxWrciluXCeli/dj5PIEHgbNzim3evtTn12snjqqg8QZWJNMjH1AWIp4iG/tbVjqQ72aBEymMSagvmgxubXw=="],

    "balanced-match": ["balanced-match@1.0.2", "", {}, "sha512-3oSeUO0TMV67hN1AmbXsK4yaqU7tjiHlbxRDZOpH0KW9+CeX4bRAaX0Anxt0tx2MrpRpWwQaPwIlISEJhYU5Pw=="],

    "base64-js": ["base64-js@1.5.1", "", {}, "sha512-AKpaYlHn8t4SVbOHCy+b5+KKgvR4vrsD8vbvrbiQJps7fKDTkjkDry6ji0rUJjC0kzbNePLwzxq8iypo41qeWA=="],

    "bmp-ts": ["bmp-ts@1.0.9", "", {}, "sha512-cTEHk2jLrPyi+12M3dhpEbnnPOsaZuq7C45ylbbQIiWgDFZq4UVYPEY5mlqjvsj/6gJv9qX5sa+ebDzLXT28Vw=="],

    "brace-expansion": ["brace-expansion@2.0.2", "", { "dependencies": { "balanced-match": "^1.0.0" } }, "sha512-Jt0vHyM+jmUBqojB7E1NIYadt0vI0Qxjxd2TErW94wDz+E2LAm5vKMXXwg6ZZBTHPuUlDgQHKXvjGBdfcF1ZDQ=="],

    "browserslist": ["browserslist@4.25.3", "", { "dependencies": { "caniuse-lite": "^1.0.30001735", "electron-to-chromium": "^1.5.204", "node-releases": "^2.0.19", "update-browserslist-db": "^1.1.3" }, "bin": { "browserslist": "cli.js" } }, "sha512-cDGv1kkDI4/0e5yON9yM5G/0A5u8sf5TnmdX5C9qHzI9PPu++sQ9zjm1k9NiOrf3riY4OkK0zSGqfvJyJsgCBQ=="],

    "buffer": ["buffer@6.0.3", "", { "dependencies": { "base64-js": "^1.3.1", "ieee754": "^1.2.1" } }, "sha512-FTiCpNxtwiZZHEZbcbTIcZjERVICn9yq/pDFkTl95/AxzD1naBctN7YO68riM/gLSDY7sdrMby8hofADYuuqOA=="],

    "bun-ffi-structs": ["bun-ffi-structs@0.1.2", "", { "peerDependencies": { "typescript": "^5" } }, "sha512-Lh1oQAYHDcnesJauieA4UNkWGXY9hYck7OA5IaRwE3Bp6K2F2pJSNYqq+hIy7P3uOvo3km3oxS8304g5gDMl/w=="],

    "bun-plugin-vue3": ["bun-plugin-vue3@1.0.0-beta.2", "", { "peerDependencies": { "vue": ">=3.0.0" } }, "sha512-FBBt+2yFrklOLtXzL79bwaohyjsXc/UUMfFVANolAT7kYnpvI1KgzmOJyS0ubB4jAuW81/cR6aWV+oIC3j5+3A=="],

    "bun-types": ["bun-types@1.3.3", "", { "dependencies": { "@types/node": "*" } }, "sha512-z3Xwlg7j2l9JY27x5Qn3Wlyos8YAp0kKRlrePAOjgjMGS5IG6E7Jnlx736vH9UVI4wUICwwhC9anYL++XeOgTQ=="],

    "bun-webgpu": ["bun-webgpu@0.1.4", "", { "dependencies": { "@webgpu/types": "^0.1.60" }, "optionalDependencies": { "bun-webgpu-darwin-arm64": "^0.1.4", "bun-webgpu-darwin-x64": "^0.1.4", "bun-webgpu-linux-x64": "^0.1.4", "bun-webgpu-win32-x64": "^0.1.4" } }, "sha512-Kw+HoXl1PMWJTh9wvh63SSRofTA8vYBFCw0XEP1V1fFdQEDhI8Sgf73sdndE/oDpN/7CMx0Yv/q8FCvO39ROMQ=="],

    "bun-webgpu-darwin-arm64": ["bun-webgpu-darwin-arm64@0.1.4", "", { "os": "darwin", "cpu": "arm64" }, "sha512-eDgLN9teKTfmvrCqgwwmWNsNszxYs7IZdCqk0S1DCarvMhr4wcajoSBlA/nQA0/owwLduPTS8xxCnQp4/N/gDg=="],

    "bun-webgpu-darwin-x64": ["bun-webgpu-darwin-x64@0.1.4", "", { "os": "darwin", "cpu": "x64" }, "sha512-X+PjwJUWenUmdQBP8EtdItMyieQ6Nlpn+BH518oaouDiSnWj5+b0Y7DNDZJq7Ezom4EaxmqL/uGYZK3aCQ7CXg=="],

    "bun-webgpu-linux-x64": ["bun-webgpu-linux-x64@0.1.4", "", { "os": "linux", "cpu": "x64" }, "sha512-zMLs2YIGB+/jxrYFXaFhVKX/GBt05UTF45lc9srcHc9JXGjEj+12CIo1CHLTAWatXMTqt0Jsu6ukWEoWVT/ayA=="],

    "bun-webgpu-win32-x64": ["bun-webgpu-win32-x64@0.1.4", "", { "os": "win32", "cpu": "x64" }, "sha512-Z5yAK28xrcm8Wb5k7TZ8FJKpOI/r+aVCRdlHYAqI2SDJFN3nD4mJs900X6kNVmG/xFzb5yOuKVYWGg+6ZXWbyA=="],

    "bun-yoga": ["bun-yoga@0.2.4", "", {}, "sha512-ks0nR8f4J/phkEXBFIPDswk3VWrc9jQ8leHw5NA0p91/8TqKPfB136X8QXZaGBVUBejxRyVwOnC6sa9A/ub3yQ=="],

    "caniuse-lite": ["caniuse-lite@1.0.30001737", "", {}, "sha512-BiloLiXtQNrY5UyF0+1nSJLXUENuhka2pzy2Fx5pGxqavdrxSCW4U6Pn/PoG3Efspi2frRbHpBV2XsrPE6EDlw=="],

    "commander": ["commander@13.1.0", "", {}, "sha512-/rFeCpNJQbhSZjGVwO9RFV3xPqbnERS8MmIQzCtD/zl6gpJuV/bMLuN92oG3F7d8oDEHHRrujSXNUr8fpjntKw=="],

    "convert-source-map": ["convert-source-map@2.0.0", "", {}, "sha512-Kvp459HrV2FEJ1CAsi1Ku+MY3kasH19TFykTz2xWmMeq6bk2NU3XXvfJ+Q61m0xktWwt+1HSYf3JZsTms3aRJg=="],

    "csstype": ["csstype@3.1.3", "", {}, "sha512-M1uQkMl8rQK/szD0LNhtqxIPLpimGm8sOBwU7lLnCpSbTyY3yeU1Vc7l4KT5zT4s/yOxHH5O7tIuuLOCnLADRw=="],

    "debug": ["debug@4.4.1", "", { "dependencies": { "ms": "^2.1.3" } }, "sha512-KcKCqiftBJcZr++7ykoDIEwSa3XWowTfNPo92BYxjXiyYEVrUQh2aLyhxBCwww+heortUFxEJYcRzosstTEBYQ=="],

    "diff": ["diff@8.0.2", "", {}, "sha512-sSuxWU5j5SR9QQji/o2qMvqRNYRDOcBTgsJ/DeCf4iSN4gW+gNMXM7wFIP+fdXZxoNiAnHUTGjCr+TSWXdRDKg=="],

    "electron-to-chromium": ["electron-to-chromium@1.5.211", "", {}, "sha512-IGBvimJkotaLzFnwIVgW9/UD/AOJ2tByUmeOrtqBfACSbAw5b1G0XpvdaieKyc7ULmbwXVx+4e4Be8pOPBrYkw=="],

    "entities": ["entities@6.0.1", "", {}, "sha512-aN97NXWF6AWBTahfVOIrB/NShkzi5H7F9r1s9mD3cDj4Ko5f2qhhVoYMibXF7GlLveb/D2ioWay8lxI97Ven3g=="],

    "escalade": ["escalade@3.2.0", "", {}, "sha512-WUj2qlxaQtO4g6Pq5c29GTcWGDyd8itL8zTlipgECz3JesAiiOKotd8JU6otB3PACgG6xkJUyVhboMS+bje/jA=="],

    "estree-walker": ["estree-walker@2.0.2", "", {}, "sha512-Rfkk/Mp/DL7JVje3u18FxFujQlTNR2q6QfMSMB7AvCBx91NGj/ba3kCfza0f6dVDbw7YlRf/nDrn7pQrCCyQ/w=="],

    "event-target-shim": ["event-target-shim@5.0.1", "", {}, "sha512-i/2XbnSz/uxRCU6+NdVJgKWDTM427+MqYbkQzD321DuCQJUqOuJKIA0IM2+W2xtYHdKOmZ4dR6fExsd4SXL+WQ=="],

    "events": ["events@3.3.0", "", {}, "sha512-mQw+2fkQbALzQ7V0MY0IqdnXNOeTtP4r0lN9z7AAawCXgqea7bDii20AYrIBrFd/Hx0M2Ocz6S111CaFkUcb0Q=="],

    "exif-parser": ["exif-parser@0.1.12", "", {}, "sha512-c2bQfLNbMzLPmzQuOr8fy0csy84WmwnER81W88DzTp9CYNPJ6yzOj2EZAh9pywYpqHnshVLHQJ8WzldAyfY+Iw=="],

    "fflate": ["fflate@0.8.2", "", {}, "sha512-cPJU47OaAoCbg0pBvzsgpTPhmhqI5eJjh/JIu8tPj5q+T7iLvW/JAYUqmE7KOB4R1ZyEhzBaIQpQpardBF5z8A=="],

    "file-type": ["file-type@16.5.4", "", { "dependencies": { "readable-web-to-node-stream": "^3.0.0", "strtok3": "^6.2.4", "token-types": "^4.1.1" } }, "sha512-/yFHK0aGjFEgDJjEKP0pWCplsPFPhwyfwevf/pVxiN0tmE4L9LmwWxWukdJSHdoCli4VgQLehjJtwQBnqmsKcw=="],

    "find-babel-config": ["find-babel-config@2.1.2", "", { "dependencies": { "json5": "^2.2.3" } }, "sha512-ZfZp1rQyp4gyuxqt1ZqjFGVeVBvmpURMqdIWXbPRfB97Bf6BzdK/xSIbylEINzQ0kB5tlDQfn9HkNXXWsqTqLg=="],

    "find-up": ["find-up@3.0.0", "", { "dependencies": { "locate-path": "^3.0.0" } }, "sha512-1yD6RmLI1XBfxugvORwlck6f75tYL+iR0jqwsOrOxMZyGYqUuDhJ0l4AXdO1iX/FTs9cBAMEk1gWSEx1kSbylg=="],

    "fs.realpath": ["fs.realpath@1.0.0", "", {}, "sha512-OO0pH2lK6a0hZnAdau5ItzHPI6pUlvI7jMVnxUQRtw4owF2wk8lOSabtGDCTP4Ggrg2MbGnWO9X8K1t4+fGMDw=="],

    "function-bind": ["function-bind@1.1.2", "", {}, "sha512-7XHNxH7qX9xG5mIwxkhumTox/MIRNcOgDrxWsMt2pAr23WHp6MrRlN7FBSFpCpr+oVO0F744iUgR82nJMfG2SA=="],

    "gensync": ["gensync@1.0.0-beta.2", "", {}, "sha512-3hN7NaskYvMDLQY55gnW3NQ+mesEAepTqlg+VEbj7zzqEMBVNhzcGYYeqFo/TlYz6eQiFcp1HcsCZO+nGgS8zg=="],

    "gifwrap": ["gifwrap@0.10.1", "", { "dependencies": { "image-q": "^4.0.0", "omggif": "^1.0.10" } }, "sha512-2760b1vpJHNmLzZ/ubTtNnEx5WApN/PYWJvXvgS+tL1egTTthayFYIQQNi136FLEDcN/IyEY2EcGpIITD6eYUw=="],

    "glob": ["glob@9.3.5", "", { "dependencies": { "fs.realpath": "^1.0.0", "minimatch": "^8.0.2", "minipass": "^4.2.4", "path-scurry": "^1.6.1" } }, "sha512-e1LleDykUz2Iu+MTYdkSsuWX8lvAjAcs0Xef0lNIu0S2wOAzuTxCJtcd9S3cijlwYF18EsU3rzb8jPVobxDh9Q=="],

    "hasown": ["hasown@2.0.2", "", { "dependencies": { "function-bind": "^1.1.2" } }, "sha512-0hJU9SCPvmMzIBdZFqNPXWa6dqh7WdH0cII9y+CyS8rG3nL48Bclra9HmKhVVUHyPWNH5Y7xDwAB7bfgSjkUMQ=="],

    "html-entities": ["html-entities@2.3.3", "", {}, "sha512-DV5Ln36z34NNTDgnz0EWGBLZENelNAtkiFA4kyNOG2tDI6Mz1uSWiq1wAKdyjnJwyDiDO7Fa2SO1CTxPXL8VxA=="],

    "ieee754": ["ieee754@1.2.1", "", {}, "sha512-dcyqhDvX1C46lXZcVqCpK+FtMRQVdIMN6/Df5js2zouUsqG7I6sFxitIC+7KYK29KdXOLHdu9zL4sFnoVQnqaA=="],

    "image-q": ["image-q@4.0.0", "", { "dependencies": { "@types/node": "16.9.1" } }, "sha512-PfJGVgIfKQJuq3s0tTDOKtztksibuUEbJQIYT3by6wctQo+Rdlh7ef4evJ5NCdxY4CfMbvFkocEwbl4BF8RlJw=="],

    "is-core-module": ["is-core-module@2.16.1", "", { "dependencies": { "hasown": "^2.0.2" } }, "sha512-UfoeMA6fIJ8wTYFEUjelnaGI67v6+N7qXJEvQuIGa99l4xsCruSYOVSQ0uPANn4dAzm8lkYPaKLrrijLq7x23w=="],

    "jimp": ["jimp@1.6.0", "", { "dependencies": { "@jimp/core": "1.6.0", "@jimp/diff": "1.6.0", "@jimp/js-bmp": "1.6.0", "@jimp/js-gif": "1.6.0", "@jimp/js-jpeg": "1.6.0", "@jimp/js-png": "1.6.0", "@jimp/js-tiff": "1.6.0", "@jimp/plugin-blit": "1.6.0", "@jimp/plugin-blur": "1.6.0", "@jimp/plugin-circle": "1.6.0", "@jimp/plugin-color": "1.6.0", "@jimp/plugin-contain": "1.6.0", "@jimp/plugin-cover": "1.6.0", "@jimp/plugin-crop": "1.6.0", "@jimp/plugin-displace": "1.6.0", "@jimp/plugin-dither": "1.6.0", "@jimp/plugin-fisheye": "1.6.0", "@jimp/plugin-flip": "1.6.0", "@jimp/plugin-hash": "1.6.0", "@jimp/plugin-mask": "1.6.0", "@jimp/plugin-print": "1.6.0", "@jimp/plugin-quantize": "1.6.0", "@jimp/plugin-resize": "1.6.0", "@jimp/plugin-rotate": "1.6.0", "@jimp/plugin-threshold": "1.6.0", "@jimp/types": "1.6.0", "@jimp/utils": "1.6.0" } }, "sha512-YcwCHw1kiqEeI5xRpDlPPBGL2EOpBKLwO4yIBJcXWHPj5PnA5urGq0jbyhM5KoNpypQ6VboSoxc9D8HyfvngSg=="],

    "jpeg-js": ["jpeg-js@0.4.4", "", {}, "sha512-WZzeDOEtTOBK4Mdsar0IqEU5sMr3vSV2RqkAIzUEV2BHnUfKGyswWFPFwK5EeDo93K3FohSHbLAjj0s1Wzd+dg=="],

    "js-tokens": ["js-tokens@4.0.0", "", {}, "sha512-RdJUflcE3cUzKiMqQgsCu06FPu9UdIJO0beYbPhHN4k6apgJtifcoCtT9bcxOpYBtpD2kCM6Sbzg4CausW/PKQ=="],

    "jsesc": ["jsesc@3.1.0", "", { "bin": { "jsesc": "bin/jsesc" } }, "sha512-/sM3dO2FOzXjKQhJuo0Q173wf2KOo8t4I8vHy6lF9poUp7bKT0/NHE8fPX23PwfhnykfqnC2xRxOnVw5XuGIaA=="],

    "json5": ["json5@2.2.3", "", { "bin": { "json5": "lib/cli.js" } }, "sha512-XmOWe7eyHYH14cLdVPoyg+GOH3rYX++KpzrylJwSW98t3Nk+U8XOl8FWKOgwtzdb8lXGf6zYwDUzeHMWfxasyg=="],

    "locate-path": ["locate-path@3.0.0", "", { "dependencies": { "p-locate": "^3.0.0", "path-exists": "^3.0.0" } }, "sha512-7AO748wWnIhNqAuaty2ZWHkQHRSNfPVIsPIfwEOWO22AmaoVrWavlOcMR5nzTLNYvp36X220/maaRsrec1G65A=="],

    "lru-cache": ["lru-cache@5.1.1", "", { "dependencies": { "yallist": "^3.0.2" } }, "sha512-KpNARQA3Iwv+jTA0utUVVbrh+Jlrr1Fv0e56GGzAFOXN7dk/FviaDW8LHmK52DlcH4WP2n6gI8vN1aesBFgo9w=="],

    "magic-string": ["magic-string@0.30.18", "", { "dependencies": { "@jridgewell/sourcemap-codec": "^1.5.5" } }, "sha512-yi8swmWbO17qHhwIBNeeZxTceJMeBvWJaId6dyvTSOwTipqeHhMhOrz6513r1sOKnpvQ7zkhlG8tPrpilwTxHQ=="],

    "meshoptimizer": ["meshoptimizer@0.18.1", "", {}, "sha512-ZhoIoL7TNV4s5B6+rx5mC//fw8/POGyNxS/DZyCJeiZ12ScLfVwRE/GfsxwiTkMYYD5DmK2/JXnEVXqL4rF+Sw=="],

    "mime": ["mime@3.0.0", "", { "bin": { "mime": "cli.js" } }, "sha512-jSCU7/VB1loIWBZe14aEYHU/+1UMEHoaO7qxCOVJOw9GgH72VAWppxNcjU+x9a2k3GSIBXNKxXQFqRvvZ7vr3A=="],

    "minimatch": ["minimatch@8.0.4", "", { "dependencies": { "brace-expansion": "^2.0.1" } }, "sha512-W0Wvr9HyFXZRGIDgCicunpQ299OKXs9RgZfaukz4qAW/pJhcpUfupc9c+OObPOFueNy8VSrZgEmDtk6Kh4WzDA=="],

    "minipass": ["minipass@4.2.8", "", {}, "sha512-fNzuVyifolSLFL4NzpF+wEF4qrgqaaKX0haXPQEdQ7NKAN+WecoKMHV09YcuL/DHxrUsYQOK3MiuDf7Ip2OXfQ=="],

    "ms": ["ms@2.1.3", "", {}, "sha512-6FlzubTLZG3J2a/NVCAleEhjzq5oxgHyaCU9yYXvcLsvoVaHJq/s5xXI6/XXP6tz7R9xAOtHnSO/tXtF3WRTlA=="],

    "nanoid": ["nanoid@3.3.11", "", { "bin": { "nanoid": "bin/nanoid.cjs" } }, "sha512-N8SpfPUnUp1bK+PMYW8qSWdl9U+wwNWI4QKxOYDy9JAro3WMX7p2OeVRF9v+347pnakNevPmiHhNmZ2HbFA76w=="],

    "node-releases": ["node-releases@2.0.19", "", {}, "sha512-xxOWJsBKtzAq7DY0J+DTzuz58K8e7sJbdgwkbMWQe8UYB6ekmsQ45q0M/tJDsGaZmbC+l7n57UV8Hl5tHxO9uw=="],

    "omggif": ["omggif@1.0.10", "", {}, "sha512-LMJTtvgc/nugXj0Vcrrs68Mn2D1r0zf630VNtqtpI1FEO7e+O9FP4gqs9AcnBaSEeoHIPm28u6qgPR0oyEpGSw=="],

    "p-limit": ["p-limit@2.3.0", "", { "dependencies": { "p-try": "^2.0.0" } }, "sha512-//88mFWSJx8lxCzwdAABTJL2MyWB12+eIY7MDL2SqLmAkeKU9qxRvWuSyTjm3FUmpBEMuFfckAIqEaVGUDxb6w=="],

    "p-locate": ["p-locate@3.0.0", "", { "dependencies": { "p-limit": "^2.0.0" } }, "sha512-x+12w/To+4GFfgJhBEpiDcLozRJGegY+Ei7/z0tSLkMmxGZNybVMSfWj9aJn8Z5Fc7dBUNJOOVgPv2H7IwulSQ=="],

    "p-try": ["p-try@2.2.0", "", {}, "sha512-R4nPAVTAU0B9D35/Gk3uJf/7XYbQcyohSKdvAxIRSNghFl4e71hVoGnBNQz9cWaXxO2I10KTC+3jMdvvoKw6dQ=="],

    "pako": ["pako@1.0.11", "", {}, "sha512-4hLB8Py4zZce5s4yd9XzopqwVv/yGNhV1Bl8NTmCq1763HeK2+EwVTv+leGeL13Dnh2wfbqowVPXCIO0z4taYw=="],

    "parse-bmfont-ascii": ["parse-bmfont-ascii@1.0.6", "", {}, "sha512-U4RrVsUFCleIOBsIGYOMKjn9PavsGOXxbvYGtMOEfnId0SVNsgehXh1DxUdVPLoxd5mvcEtvmKs2Mmf0Mpa1ZA=="],

    "parse-bmfont-binary": ["parse-bmfont-binary@1.0.6", "", {}, "sha512-GxmsRea0wdGdYthjuUeWTMWPqm2+FAd4GI8vCvhgJsFnoGhTrLhXDDupwTo7rXVAgaLIGoVHDZS9p/5XbSqeWA=="],

    "parse-bmfont-xml": ["parse-bmfont-xml@1.1.6", "", { "dependencies": { "xml-parse-from-string": "^1.0.0", "xml2js": "^0.5.0" } }, "sha512-0cEliVMZEhrFDwMh4SxIyVJpqYoOWDJ9P895tFuS+XuNzI5UBmBk5U5O4KuJdTnZpSBI4LFA2+ZiJaiwfSwlMA=="],

    "parse5": ["parse5@7.3.0", "", { "dependencies": { "entities": "^6.0.0" } }, "sha512-IInvU7fabl34qmi9gY8XOVxhYyMyuH2xUNpb2q8/Y+7552KlejkRvqvD19nMoUW/uQGGbqNpA6Tufu5FL5BZgw=="],

    "path-exists": ["path-exists@3.0.0", "", {}, "sha512-bpC7GYwiDYQ4wYLe+FA8lhRjhQCMcQGuSgGGqDkg/QerRWw9CmGRT0iSOVRSZJ29NMLZgIzqaljJ63oaL4NIJQ=="],

    "path-parse": ["path-parse@1.0.7", "", {}, "sha512-LDJzPVEEEPR+y48z93A0Ed0yXb8pAByGWo/k5YYdYgpY2/2EsOsksJrq7lOHxryrVOn1ejG6oAp8ahvOIQD8sw=="],

    "path-scurry": ["path-scurry@1.11.1", "", { "dependencies": { "lru-cache": "^10.2.0", "minipass": "^5.0.0 || ^6.0.2 || ^7.0.0" } }, "sha512-Xa4Nw17FS9ApQFJ9umLiJS4orGjm7ZzwUrwamcGQuHSzDyth9boKDaycYdDcZDuqYATXw4HFXgaqWTctW/v1HA=="],

    "peek-readable": ["peek-readable@4.1.0", "", {}, "sha512-ZI3LnwUv5nOGbQzD9c2iDG6toheuXSZP5esSHBjopsXH4dg19soufvpUGA3uohi5anFtGb2lhAVdHzH6R/Evvg=="],

    "picocolors": ["picocolors@1.1.1", "", {}, "sha512-xceH2snhtb5M9liqDsmEw56le376mTZkEX/jEb/RxNFyegNul7eNslCXP9FDj/Lcu0X8KEyMceP2ntpaHrDEVA=="],

    "pixelmatch": ["pixelmatch@5.3.0", "", { "dependencies": { "pngjs": "^6.0.0" }, "bin": { "pixelmatch": "bin/pixelmatch" } }, "sha512-o8mkY4E/+LNUf6LzX96ht6k6CEDi65k9G2rjMtBe9Oo+VPKSvl+0GKHuH/AlG+GA5LPG/i5hrekkxUc3s2HU+Q=="],

    "pkg-up": ["pkg-up@3.1.0", "", { "dependencies": { "find-up": "^3.0.0" } }, "sha512-nDywThFk1i4BQK4twPQ6TA4RT8bDY96yeuCVBWL3ePARCiEKDRSrNGbFIgUJpLp+XeIR65v8ra7WuJOFUBtkMA=="],

    "planck": ["planck@1.4.2", "", { "peerDependencies": { "stage-js": "^1.0.0-alpha.12" } }, "sha512-mNbhnV3g8X2rwGxzcesjmN8BDA6qfXgQxXVMkWau9MCRlQY0RLNEkyHlVp6yFy/X6qrzAXyNONCnZ1cGDLrNew=="],

    "pngjs": ["pngjs@7.0.0", "", {}, "sha512-LKWqWJRhstyYo9pGvgor/ivk2w94eSjE3RGVuzLGlr3NmD8bf7RcYGze1mNdEHRP6TRP6rMuDHk5t44hnTRyow=="],

    "postcss": ["postcss@8.5.6", "", { "dependencies": { "nanoid": "^3.3.11", "picocolors": "^1.1.1", "source-map-js": "^1.2.1" } }, "sha512-3Ybi1tAuwAP9s0r1UQ2J4n5Y0G05bJkpUIO0/bI9MhwmD70S5aTWbXGBwxHrelT+XM1k6dM0pk+SwNkpTRN7Pg=="],

    "prettier": ["prettier@3.6.2", "", { "bin": { "prettier": "bin/prettier.cjs" } }, "sha512-I7AIg5boAr5R0FFtJ6rCfD+LFsWHp81dolrFD8S79U9tb8Az2nGrJncnMSnys+bpQJfRUzqs9hnA81OAA3hCuQ=="],

    "process": ["process@0.11.10", "", {}, "sha512-cdGef/drWFoydD1JsMzuFf8100nZl+GT+yacc2bEced5f9Rjk4z+WtFUTBu9PhOi9j/jfmBPu0mMEY4wIdAF8A=="],

    "react": ["react@19.1.1", "", {}, "sha512-w8nqGImo45dmMIfljjMwOGtbmC/mk4CMYhWIicdSflH91J9TyCyczcPFXJzrZ/ZXcgGRFeP6BU0BEJTw6tZdfQ=="],

    "react-reconciler": ["react-reconciler@0.32.0", "", { "dependencies": { "scheduler": "^0.26.0" }, "peerDependencies": { "react": "^19.1.0" } }, "sha512-2NPMOzgTlG0ZWdIf3qG+dcbLSoAc/uLfOwckc3ofy5sSK0pLJqnQLpUFxvGcN2rlXSjnVtGeeFLNimCQEj5gOQ=="],

    "readable-stream": ["readable-stream@4.7.0", "", { "dependencies": { "abort-controller": "^3.0.0", "buffer": "^6.0.3", "events": "^3.3.0", "process": "^0.11.10", "string_decoder": "^1.3.0" } }, "sha512-oIGGmcpTLwPga8Bn6/Z75SVaH1z5dUut2ibSyAMVhmUggWpmDn2dapB0n7f8nwaSiRtepAsfJyfXIO5DCVAODg=="],

    "readable-web-to-node-stream": ["readable-web-to-node-stream@3.0.4", "", { "dependencies": { "readable-stream": "^4.7.0" } }, "sha512-9nX56alTf5bwXQ3ZDipHJhusu9NTQJ/CVPtb/XHAJCXihZeitfJvIRS4GqQ/mfIoOE3IelHMrpayVrosdHBuLw=="],

    "reselect": ["reselect@4.1.8", "", {}, "sha512-ab9EmR80F/zQTMNeneUr4cv+jSwPJgIlvEmVwLerwrWVbpLlBuls9XHzIeTFy4cegU2NHBp3va0LKOzU5qFEYQ=="],

    "resolve": ["resolve@1.22.10", "", { "dependencies": { "is-core-module": "^2.16.0", "path-parse": "^1.0.7", "supports-preserve-symlinks-flag": "^1.0.0" }, "bin": { "resolve": "bin/resolve" } }, "sha512-NPRy+/ncIMeDlTAsuqwKIiferiawhefFJtkNSW0qZJEqMEb+qBt/77B/jGeeek+F0uOeN05CDa6HXbbIgtVX4w=="],

    "s-js": ["s-js@0.4.9", "", {}, "sha512-RtpOm+cM6O0sHg6IA70wH+UC3FZcND+rccBZpBAHzlUgNO2Bm5BN+FnM8+OBxzXdwpKWFwX11JGF0MFRkhSoIQ=="],

    "safe-buffer": ["safe-buffer@5.2.1", "", {}, "sha512-rp3So07KcdmmKbGvgaNxQSJr7bGVSVk5S9Eq1F+ppbRo70+YeaDxkw5Dd8NPN+GD6bjnYm2VuPuCXmpuYvmCXQ=="],

    "sax": ["sax@1.4.1", "", {}, "sha512-+aWOz7yVScEGoKNd4PA10LZ8sk0A/z5+nXQG5giUO5rprX9jgYsTdov9qCchZiPIZezbZH+jRut8nPodFAX4Jg=="],

    "scheduler": ["scheduler@0.26.0", "", {}, "sha512-NlHwttCI/l5gCPR3D1nNXtWABUmBwvZpEQiD4IXSbIDq8BzLIK/7Ir5gTFSGZDUu37K5cMNp0hFtzO38sC7gWA=="],

    "semver": ["semver@6.3.1", "", { "bin": { "semver": "bin/semver.js" } }, "sha512-BR7VvDCVHO+q2xBEWskxS6DJE1qRnb7DxzUrogb71CWoSficBxYsiAGd+Kl0mmq/MprG9yArRkyrQxTO6XjMzA=="],

    "seroval": ["seroval@1.3.2", "", {}, "sha512-RbcPH1n5cfwKrru7v7+zrZvjLurgHhGyso3HTyGtRivGWgYjbOmGuivCQaORNELjNONoK35nj28EoWul9sb1zQ=="],

    "seroval-plugins": ["seroval-plugins@1.3.2", "", { "peerDependencies": { "seroval": "^1.0" } }, "sha512-0QvCV2lM3aj/U3YozDiVwx9zpH0q8A60CTWIv4Jszj/givcudPb48B+rkU5D51NJ0pTpweGMttHjboPa9/zoIQ=="],

    "simple-xml-to-json": ["simple-xml-to-json@1.2.3", "", {}, "sha512-kWJDCr9EWtZ+/EYYM5MareWj2cRnZGF93YDNpH4jQiHB+hBIZnfPFSQiVMzZOdk+zXWqTZ/9fTeQNu2DqeiudA=="],

    "solid-js": ["solid-js@1.9.9", "", { "dependencies": { "csstype": "^3.1.0", "seroval": "~1.3.0", "seroval-plugins": "~1.3.0" } }, "sha512-A0ZBPJQldAeGCTW0YRYJmt7RCeh5rbFfPZ2aOttgYnctHE7HgKeHCBB/PVc2P7eOfmNXqMFFFoYYdm3S4dcbkA=="],

    "source-map-js": ["source-map-js@1.2.1", "", {}, "sha512-UXWMKhLOwVKb728IUtQPXxfYU+usdybtUrK/8uGE8CQMvrhOpwvzDBwj0QhSL7MQc7vIsISBG8VQ8+IDQxpfQA=="],

    "stage-js": ["stage-js@1.0.0-alpha.17", "", {}, "sha512-AzlMO+t51v6cFvKZ+Oe9DJnL1OXEH5s9bEy6di5aOrUpcP7PCzI/wIeXF0u3zg0L89gwnceoKxrLId0ZpYnNXw=="],

    "string_decoder": ["string_decoder@1.3.0", "", { "dependencies": { "safe-buffer": "~5.2.0" } }, "sha512-hkRX8U1WjJFd8LsDJ2yQ/wWWxaopEsABU1XfkM8A+j0+85JAGppt16cr1Whg6KIbb4okU6Mql6BOj+uup/wKeA=="],

    "strtok3": ["strtok3@6.3.0", "", { "dependencies": { "@tokenizer/token": "^0.3.0", "peek-readable": "^4.1.0" } }, "sha512-fZtbhtvI9I48xDSywd/somNqgUHl2L2cstmXCCif0itOf96jeW18MBSyrLuNicYQVkvpOxkZtkzujiTJ9LW5Jw=="],

    "supports-preserve-symlinks-flag": ["supports-preserve-symlinks-flag@1.0.0", "", {}, "sha512-ot0WnXS9fgdkgIcePe6RHNk1WA8+muPa6cSjeR3V8K27q9BB1rTE3R1p7Hv0z1ZyAc8s6Vvv8DIyWf681MAt0w=="],

    "three": ["three@0.177.0", "", {}, "sha512-EiXv5/qWAaGI+Vz2A+JfavwYCMdGjxVsrn3oBwllUoqYeaBO75J63ZfyaQKoiLrqNHoTlUc6PFgMXnS0kI45zg=="],

    "tinycolor2": ["tinycolor2@1.6.0", "", {}, "sha512-XPaBkWQJdsf3pLKJV9p4qN/S+fm2Oj8AIPo1BTUhg5oxkvm9+SVEGFdhyOz7tTdUTfvxMiAs4sp6/eZO2Ew+pw=="],

    "token-types": ["token-types@4.2.1", "", { "dependencies": { "@tokenizer/token": "^0.3.0", "ieee754": "^1.2.1" } }, "sha512-6udB24Q737UD/SDsKAHI9FCRP7Bqc9D/MQUV02ORQg5iskjtLJlZJNdN4kKtcdtwCeWIwIHDGaUsTsCCAa8sFQ=="],

    "typescript": ["typescript@5.9.2", "", { "bin": { "tsc": "bin/tsc", "tsserver": "bin/tsserver" } }, "sha512-CWBzXQrc/qOkhidw1OzBTQuYRbfyxDXJMVJ1XNwUHGROVmuaeiEm3OslpZ1RV96d7SKKjZKrSJu3+t/xlw3R9A=="],

    "undici-types": ["undici-types@7.16.0", "", {}, "sha512-Zz+aZWSj8LE6zoxD+xrjh4VfkIG8Ya6LvYkZqtUQGJPZjYl53ypCaUwWqo7eI0x66KBGeRo+mlBEkMSeSZ38Nw=="],

    "update-browserslist-db": ["update-browserslist-db@1.1.3", "", { "dependencies": { "escalade": "^3.2.0", "picocolors": "^1.1.1" }, "peerDependencies": { "browserslist": ">= 4.21.0" }, "bin": { "update-browserslist-db": "cli.js" } }, "sha512-UxhIZQ+QInVdunkDAaiazvvT/+fXL5Osr0JZlJulepYu6Jd7qJtDZjlur0emRlT71EN3ScPoE7gvsuIKKNavKw=="],

    "utif2": ["utif2@4.1.0", "", { "dependencies": { "pako": "^1.0.11" } }, "sha512-+oknB9FHrJ7oW7A2WZYajOcv4FcDR4CfoGB0dPNfxbi4GO05RRnFmt5oa23+9w32EanrYcSJWspUiJkLMs+37w=="],

    "validate-html-nesting": ["validate-html-nesting@1.2.3", "", {}, "sha512-kdkWdCl6eCeLlRShJKbjVOU2kFKxMF8Ghu50n+crEoyx+VKm3FxAxF9z4DCy6+bbTOqNW0+jcIYRnjoIRzigRw=="],

    "vue": ["vue@3.5.20", "", { "dependencies": { "@vue/compiler-dom": "3.5.20", "@vue/compiler-sfc": "3.5.20", "@vue/runtime-dom": "3.5.20", "@vue/server-renderer": "3.5.20", "@vue/shared": "3.5.20" }, "peerDependencies": { "typescript": "*" }, "optionalPeers": ["typescript"] }, "sha512-2sBz0x/wis5TkF1XZ2vH25zWq3G1bFEPOfkBcx2ikowmphoQsPH6X0V3mmPCXA2K1N/XGTnifVyDQP4GfDDeQw=="],

    "web-tree-sitter": ["web-tree-sitter@0.25.10", "", { "peerDependencies": { "@types/emscripten": "^1.40.0" }, "optionalPeers": ["@types/emscripten"] }, "sha512-Y09sF44/13XvgVKgO2cNDw5rGk6s26MgoZPXLESvMXeefBf7i6/73eFurre0IsTW6E14Y0ArIzhUMmjoc7xyzA=="],

    "xml-parse-from-string": ["xml-parse-from-string@1.0.1", "", {}, "sha512-ErcKwJTF54uRzzNMXq2X5sMIy88zJvfN2DmdoQvy7PAFJ+tPRU6ydWuOKNMyfmOjdyBQTFREi60s0Y0SyI0G0g=="],

    "xml2js": ["xml2js@0.5.0", "", { "dependencies": { "sax": ">=0.6.0", "xmlbuilder": "~11.0.0" } }, "sha512-drPFnkQJik/O+uPKpqSgr22mpuFHqKdbS835iAQrUC73L2F5WkboIRd63ai/2Yg6I1jzifPFKH2NTK+cfglkIA=="],

    "xmlbuilder": ["xmlbuilder@11.0.1", "", {}, "sha512-fDlsI/kFEx7gLvbecc0/ohLG50fugQp8ryHzMTuW9vSa1GJ0XYWKnhsUx7oie3G98+r56aTQIUB4kht42R3JvA=="],

    "yallist": ["yallist@3.1.1", "", {}, "sha512-a4UGQaWPH59mOXUYnAG2ewncQS4i4F43Tv3JoAM+s2VDAmS9NsK8GpDMLrCHPksFT7h3K6TOoUNn2pb7RoXx4g=="],

    "zod": ["zod@3.25.76", "", {}, "sha512-gzUt/qt81nXsFGKIFcC3YnfEAx5NkunCfnDlvuBSSFS02bcXu4Lmea0AFIUwbLWxWPx3d9p8S5QoaujKcNQxcQ=="],

    "@opentui/react/@types/bun": ["@types/bun@1.3.0", "", { "dependencies": { "bun-types": "1.3.0" } }, "sha512-+lAGCYjXjip2qY375xX/scJeVRmZ5cY0wyHYyCYxNcdEXrQ4AOe3gACgd4iQ8ksOslJtW4VNxBJ8llUwc3a6AA=="],

    "@opentui/react/@types/node": ["@types/node@24.7.2", "", { "dependencies": { "undici-types": "~7.14.0" } }, "sha512-/NbVmcGTP+lj5oa4yiYxxeBjRivKQ5Ns1eSZeB99ExsEQ6rX5XYU1Zy/gGxY/ilqtD4Etx9mKyrPxZRetiahhA=="],

    "@opentui/solid/@types/bun": ["@types/bun@1.3.0", "", { "dependencies": { "bun-types": "1.3.0" } }, "sha512-+lAGCYjXjip2qY375xX/scJeVRmZ5cY0wyHYyCYxNcdEXrQ4AOe3gACgd4iQ8ksOslJtW4VNxBJ8llUwc3a6AA=="],

    "@opentui/solid/@types/node": ["@types/node@24.7.2", "", { "dependencies": { "undici-types": "~7.14.0" } }, "sha512-/NbVmcGTP+lj5oa4yiYxxeBjRivKQ5Ns1eSZeB99ExsEQ6rX5XYU1Zy/gGxY/ilqtD4Etx9mKyrPxZRetiahhA=="],

    "@vue/compiler-core/entities": ["entities@4.5.0", "", {}, "sha512-V0hjH4dGPh9Ao5p0MoRY6BVqtwCjhz6vI5LT8AJ55H+4g9/4vbHx1I54fS0XuclLhDHArPQCiMjDxjaL8fPxhw=="],

    "babel-plugin-jsx-dom-expressions/@babel/helper-module-imports": ["@babel/helper-module-imports@7.18.6", "", { "dependencies": { "@babel/types": "^7.18.6" } }, "sha512-0NFvs3VkuSYbFi1x2Vd6tKrywq+z/cLeYC/RJNFrIX/30Bf5aiGYbtvGXolEktzJH8o5E5KJ3tT+nkxuuZFVlA=="],

    "image-q/@types/node": ["@types/node@16.9.1", "", {}, "sha512-QpLcX9ZSsq3YYUUnD3nFDY8H7wctAhQj/TFKL8Ya8v5fMm3CFXxo8zStsLAl780ltoYoo1WvKUVGBQK+1ifr7g=="],

    "path-scurry/lru-cache": ["lru-cache@10.4.3", "", {}, "sha512-JNAzZcXrCt42VGLuYz0zfAzDfAvJWW6AfYlDBQyDV5DClI2m5sAmK+OIO7s59XfsRsWHp02jAJrRadPRGTt6SQ=="],

    "path-scurry/minipass": ["minipass@7.1.2", "", {}, "sha512-qOOzS1cBTWYF4BH8fVePDBOO9iptMnGUEZwNc/cMWnTV2nVLZ7VoNWEPHkYczZA0pdoA7dl6e7FL659nX9S2aw=="],

    "pixelmatch/pngjs": ["pngjs@6.0.0", "", {}, "sha512-TRzzuFRRmEoSW/p1KVAmiOgPco2Irlah+bGFCeNfJXxxYGwSw7YwAOAcd7X28K/m5bjBWKsC29KyoMfHbypayg=="],

    "@opentui/react/@types/bun/bun-types": ["bun-types@1.3.0", "", { "dependencies": { "@types/node": "*" }, "peerDependencies": { "@types/react": "^19" } }, "sha512-u8X0thhx+yJ0KmkxuEo9HAtdfgCBaM/aI9K90VQcQioAmkVp3SG3FkwWGibUFz3WdXAdcsqOcbU40lK7tbHdkQ=="],

    "@opentui/react/@types/node/undici-types": ["undici-types@7.14.0", "", {}, "sha512-QQiYxHuyZ9gQUIrmPo3IA+hUl4KYk8uSA7cHrcKd/l3p1OTpZcM0Tbp9x7FAtXdAYhlasd60ncPpgu6ihG6TOA=="],

    "@opentui/solid/@types/bun/bun-types": ["bun-types@1.3.0", "", { "dependencies": { "@types/node": "*" }, "peerDependencies": { "@types/react": "^19" } }, "sha512-u8X0thhx+yJ0KmkxuEo9HAtdfgCBaM/aI9K90VQcQioAmkVp3SG3FkwWGibUFz3WdXAdcsqOcbU40lK7tbHdkQ=="],

    "@opentui/solid/@types/node/undici-types": ["undici-types@7.14.0", "", {}, "sha512-QQiYxHuyZ9gQUIrmPo3IA+hUl4KYk8uSA7cHrcKd/l3p1OTpZcM0Tbp9x7FAtXdAYhlasd60ncPpgu6ihG6TOA=="],
  }
}<|MERGE_RESOLUTION|>--- conflicted
+++ resolved
@@ -13,11 +13,8 @@
       "version": "0.1.51",
       "dependencies": {
         "bun-ffi-structs": "0.1.2",
-<<<<<<< HEAD
         "bun-yoga": "^0.2.4",
-=======
         "diff": "8.0.2",
->>>>>>> 78cd3419
         "jimp": "1.6.0",
       },
       "devDependencies": {
