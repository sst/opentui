--- conflicted
+++ resolved
@@ -28,8 +28,6 @@
 
 ### Go
 
-<<<<<<< HEAD
-=======
 First install OpenTUI system-wide:
 
 ```bash
@@ -38,7 +36,6 @@
 
 Then use in your Go projects:
 
->>>>>>> 618e3b37
 ```bash
 go get github.com/sst/opentui/packages/go
 ```
